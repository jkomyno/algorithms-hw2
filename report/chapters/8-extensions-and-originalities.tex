<<<<<<< HEAD
\section{Estensioni e originalità}
\label{cap:extensions-and-originalities}

\subsection{TSP con Simulated Annealing}

\subsubsection{Metodo Generale}

% TODO: tagliare un po' questo paragrafo
% Simulated Annealing è un metodo di ricerca stocastico proveniente dalla Meccanica Statistica che modella lo spazio di ricerca delle soluzioni emulando il processo fisico di \textit{annealing}. L'annealing è il processo con cui un solido, portato allo stato liquido tramite riscaldamento ad alte temperature, viene portato nuovamente allo stato solido, controllando e riducendo gradualmente la temperatura. Intuitivamente, ad alte temperature gli atomi del sistema sono in uno stato altamente disordinato: l'energia del sistema è massima.
% Per riportare tali atomi in una configurazione statisticamente molto ordinata (energia minima), la temperatura del sistema deve essere gradualmente abbassata. Riduzioni di temperature troppo drastiche provocano stress termico, che rovina il sistema stesso.

\noindent Simulated Annealing è un metodo di ricerca stocastico in cui l'abilità di superare minimi locali è governata da un parametro di controllo detto "temperatura". Quando la temperatura è elevata, Simulated Annealing è simile ad una ricerca casuale di una soluzione, mentre a temperature basse, quando la temperatura è molto vicina a 0, l'algoritmo si comporta similmente a Gradient Descent e resta intrappolato nel minimo locale più vicino. \\

\noindent La temperatura è inizialmente alta, il che corrisponde ad un'alta probabilità di accettare transizioni a soluzioni non migliorative, ed è ridotta gradualmente nel tempo. La policy di raffreddamento è regolata da un altro parametro di controllo, ed emula il processo fisico di annealing, in cui un materiale solido è scaldato fino a passare allo stato liquido (dove l'energia degli atomi è massima), per essere raffreddato gradualmente per assumere una struttura cristallina (dove gli atomi tornano in uno stato di massimo ordine, e la loro energia è quindi minima). \\

\noindent Come altri metodi di ricerca stocastici, Simulated Annealing esplora l'universo di possibli soluzioni perturbando iterativamente una soluzione iniziale; a differenza di molti metodi, però, la temperatura dell'algoritmo permette di accettare anche soluzione peggiorative, il che aiuta ad evitare la convergenza in un minimo locale. \\

\noindent Ad ogni iterazione, Simulated Annealing seleziona una soluzione "vicina" alla soluzione corrente. Se la nuova soluzione ha un costo (chiamato \textit{fitness}) migliore della precedente, è sempre accettata come nuova soluzione corrente. Se invece la nuova soluzione ha un fitness peggiore, essa è accettata con una certa probabilità (legata alla distribuzione di Boltzmann). Tale probabilità è dipendente rispetto alla differenza $\Delta E$ tra le fitness delle due soluzioni confrontate e rispetto alla temperatura corrente. La probabilità di accettare soluzioni peggiorative decresce mano a mano che la temperatura diminuisce e l'ordine di grandezza di $\Delta E$ aumenta.

\noindent Abbiamo deciso di implementare Simulated Annealing perché:

\begin{itemize}
    \item Spesso converge a soluzioni sufficientemente vicine alla soluzione ottima in brevissimo tempo;
    \item È stato studiato per molti anni e la ricerca ha prodotto estensioni e miglioramenti rispetto all'algoritmo originale;
    \item Alcune varianti di Simulated Annealing sono già state applicate con successo a casi particolare di TSP, come ad esempio \textit{Compressed Annealing} per risolvere \textit{Traveling Salesman Problem with Time Windows};
    \item Se si usa Random Restart, è facile da parallelizzare;
    \item È un algoritmo citato nel corso di Intelligenza Artificiale, ma prima d'ora non avevamo mai avuto l'occasione di implementarlo e osservarlo in pratica.
\end{itemize}

\noindent I suoi punti di debolezza, invece, sono:

\begin{itemize}
    \item È non deterministico ed è difficile prevedere quanto la soluzione ritornata possa essere peggiore della soluzione ottima;
    \item Se la temperatura iniziale non è inizializzata correttamente rispetto all'input atteso, le performance dell'algoritmo degradano e le soluzioni ritornate possono essere molto distanti da quella ottima.
    \item Se la temperatura viene raffreddata troppo velocemente, le performance degradano similmente al punto precedente.
    \item Se le dimensioni degli input dell'algoritmo differiscono molto e i parametri di Simulated Annealing sono fissati, è difficile ottenere buoni risultati su tutte le istanze di input.
\end{itemize}

\subsubsection{Scelta della soluzione iniziale}

Simulated Annealing richiede una soluzione di partenza, la quale sarà poi iterativamente sottoposta a perturbazioni per esplorare soluzioni vicine. Nel nostro caso, abbiamo deciso di usare l'euristica \textbf{Nearest Neighbors}. Le regioni per questa scelta sono:

\begin{itemize}
    \item È molto veloce e la soluzione ritornata non è troppo distante dalla soluzione ottima di TSP;
    \item È una tra le euristiche costruttive proposte nell'homework che non abbiamo implementato come metodo a sé, ed eravamo curiosi di implementarla.
\end{itemize}

Per essere ragionevolmente sicuri di partire da una buona soluzione iniziale, Nearest Neighbors è lanciato 10 volte. Di queste 16 esecuzioni, la soluzione selezionata è il circuito Hamiltoniano ritornato di peso minore.

\subsubsection{Scelta delle soluzioni vicine}

Il criterio di selezione di Simulated Annealing è strettamente dipendente al problema a cui è applicato. Nel caso di TSP, abbiamo deciso di generare perturbazioni in 3 modi diversi, scelti casualmente ad ogni iterazione.

\textbf{TODO}: presentare brevemente questi 3 modi

\subsubsection{Scelta della temperatura iniziale}

Inizialmente avevamo fissato la temperatura inizale a $1.000.000$. Questa scelta sembrava funzionare per la maggiorparte dei dataset dell'homework, ma le performance degradavano di molto per grafi con più di 150 nodi. \\

% TODO: aggiungere link a https://www.researchgate.net/publication/227061666_Computing_the_Initial_Temperature_of_Simulated_Annealing

\noindent Abbiamo quindi adottato il metodo di inizializzazione di Ben-Ameur, che si basa sul coefficiente di accettazione iniziale $\chi{}_0$. $\chi{}_0$ rappresenta la percentuale di transizioni sfavorevoli di simulated annealing che ci aspettiamo vengano accettate alla prima iterazione dell'algoritmo. Solitamente il valore di $\chi{}_0$ è compreso nell'intervallo $[0.8, 0.\overline{99}]$. Nel nostro caso, $\chi{}_0 = 0.94$ ci ha dato i risultati medi migliori su tutti i dataset. \\

\noindent Per come abbiamo inizializzato i parametri del metodo di Ben-Ameur, grafi di dimensione più alta partiranno da una temperatura più alta, il che equivale ampliare il raggio di ricerca delle soluzioni all'aumentare della complessità dell'input.

\subsubsection{Reheating}

Una delle estensioni di Simulated Annealing prevede di riscaldare nuovamente la temperatura dopo un certo numero di iterazioni. L'intuizione è che questo dà la possibilità di ampliare lo spazio di ricerca delle soluzioni, e riduce maggiormente le possibilità che l'algoritmo converga in un minimo locale. \\

\noindent Nel nostro caso, la temperatura è aumentata ad intervalli regolari di valori via via decrescenti all'aumentare delle iterazioni di Simulated Annealing. La formula di reheating è la seguente, dove $\tau{}$ è la temperatura corrente, $\tau{}_0$ è la temperatura iniziale, $i$ è l'iterazione corrente, $\rho$ è il fattore di reheating:

\begin{equation}
    \tau{} = \frac{\tau{}_0 \cdot \rho{}}{10 \cdot (i + 1)} 
\end{equation}

L'ampiezza degli intervalli di \textit{reheating} è fissata e data dalla seguente formula, dove $\tau{}_0$ rappresenta la temperatura iniziale:

\begin{equation}
    max\{ \frac{\tau{}_0}{4000}, 100 \}
\end{equation}

\noindent Tali formule sono state scelte in modo sperimentale, poiché non abbiamo trovato riferimenti a riguardo nella letteratura.

\subsubsection{Parallelismo}

Uno dei punti di forza di Simulated Annealing è che, se si applica Random Restart, l'algoritmo è banalmente parallelizzabile.
Random Restart consiste nel lanciare un algoritmo di ricerca stocastico (nel nostro caso, Simulated Annealing) un certo numero di volte, restituendo solamente la migliore soluzione trovata. \\

\noindent Abbiamo definito la classe di utilità \codeinline{parallel\_executor} in \codeinline{SimulatedAnnealing/parallel.h}, la quale si occupa di eseguire una funzione \textit{higher-order} su un certo numero di thread paralleli e di selezionare la migliore soluzione ottenuta. Essa è stata utilizzata per eseguire in parallelo molteplici istanze indipendenti di Simulated Annealing. In particolare, il numero di istanze eseguite in parallelo è par al numero di core fisici della CPU del computer di esecuzione.

\subsubsection{Steady Steps}

\noindent Per evitare il rischio di abbassare la temperatura del sistema troppo velocemente, e per esplorare un maggior numero di possibili soluzioni, l'algoritmo genera un numero costante di soluzioni vicine rispetto alla soluzione corrente prima di effettuare un passo di annealing (che consiste nel moltiplicare la temperatura corrente per il coefficiente di raffreddamento $\beta$). \\

\noindent Abbiamo determinato sperimentalmente che un buon numero di \textit{steady steps} è 5.

\subsubsection{Criterio di convergenza}

\noindent Nella letteratura sono presenti diversi criteri per determinare quando Simulated Annealing ha effettuato un numero sufficiente di iterazione. Per cercare di garantire una certa robustezza alla nostra implementazione, ne abbiamo applicati diversi:

\begin{itemize}
    \item \textbf{Massimo numero di iterazioni}: è il criterio più semplice, consiste nel fermarsi una volta superato un certo numero predefinito di \textit{annealing steps};
    \item \textbf{Raggiungimento temperatura minima}: l'algoritmo si ferma la temperatura ha raggiunto un valore prossimo a 0. Noi consideriamo $1 \cdot 10^{-16}$ come temperatura minima;
    \item \textbf{Miglior soluzione ripetuta}: la ricerca si ferma se la miglior soluzione individuata non cambia per un certo numero di iterazioni consecutive. Noi consideriamo fino a $150$ ripetizioni consecutive della stessa migliore soluzione prima di dichiarare la convergenza.
\end{itemize}

\noindent Tutte le condizioni elencate sopra sono "in OR", ovvero l'algoritmo termina non appena si verifica almeno una delle condizioni di convergenza.
=======
\section{Estensioni e originalità}
\label{cap:extensions-and-originalities}

Oltre alle tre implementazioni richieste dalla consegna dell'homework,
abbiamo deciso di esplorare qualche altra estensione degli algoritmi
per il problema del commesso viaggiatore.

\subsection{Closest Insertion}
\label{sec:closest-insertion}

\emph{Closest Insertion} è una delle euristiche impiegabili per la
risoluzione problema del TSP in modo approssimato. Questa euristica
è molto simile a \emph{Farthest Insertion} (si veda \ref{sec:farthest-insertion}),
infatti differisce da essa solo per la selezione del vertice $k$
da inserire nel circuito parziale $C$.

In particolare, in questo caso viene scelto il vertice $k$ non presente
nel circuito $C$ che minimizza $\delta (k, C) = \min_{h \in C} w(h, k)$.
Sostanzialmente viene scelto il vertice $k$ più vicino al ciclo $C$,
ma che non è ancora incluso in esso.

\subsubsection{Implementazione}

Il codice è sostanzialmente simile a quello riportato nel listato
\ref{listing:farthest-insertion}, con la differenza che per
\emph{Closest Insertion} si effettua la scelta del nuovo nodo
con \mintinline{c++}{utils::select_new_k} passandogli come quarto
argomento un comparatore che permette, in questo caso, di
minimizzare $\delta (k, C)$.

\begin{listing}[!ht]
\begin{minted}{c++}
// the comparator will be passed to std::max_element.
const auto min_comparator = [](const auto& x, const auto& y) {
    return x.second > y.second;
};
\end{minted}
\caption{Differenza di implementazione per Closest Insertion rispetto a Farthest Insertion.}
\label{listing:closest-insertion-diff}
\end{listing}

\subsubsection{Approssimazione}

Questa euristica permette di trovare una soluzione $\log(n)$-approssimata,
ma è possibile dimostrare che il fattore di approssimazione può essere
ulteriormente abbassato fino ad avere una soluzione $2$-approssimata.

TODO: aggiungere grafici e tabelle

\subsubsection{Osservazioni}

---
>>>>>>> f99edd7a
<|MERGE_RESOLUTION|>--- conflicted
+++ resolved
@@ -1,162 +1,157 @@
-<<<<<<< HEAD
-\section{Estensioni e originalità}
-\label{cap:extensions-and-originalities}
-
-\subsection{TSP con Simulated Annealing}
-
-\subsubsection{Metodo Generale}
-
-% TODO: tagliare un po' questo paragrafo
-% Simulated Annealing è un metodo di ricerca stocastico proveniente dalla Meccanica Statistica che modella lo spazio di ricerca delle soluzioni emulando il processo fisico di \textit{annealing}. L'annealing è il processo con cui un solido, portato allo stato liquido tramite riscaldamento ad alte temperature, viene portato nuovamente allo stato solido, controllando e riducendo gradualmente la temperatura. Intuitivamente, ad alte temperature gli atomi del sistema sono in uno stato altamente disordinato: l'energia del sistema è massima.
-% Per riportare tali atomi in una configurazione statisticamente molto ordinata (energia minima), la temperatura del sistema deve essere gradualmente abbassata. Riduzioni di temperature troppo drastiche provocano stress termico, che rovina il sistema stesso.
-
-\noindent Simulated Annealing è un metodo di ricerca stocastico in cui l'abilità di superare minimi locali è governata da un parametro di controllo detto "temperatura". Quando la temperatura è elevata, Simulated Annealing è simile ad una ricerca casuale di una soluzione, mentre a temperature basse, quando la temperatura è molto vicina a 0, l'algoritmo si comporta similmente a Gradient Descent e resta intrappolato nel minimo locale più vicino. \\
-
-\noindent La temperatura è inizialmente alta, il che corrisponde ad un'alta probabilità di accettare transizioni a soluzioni non migliorative, ed è ridotta gradualmente nel tempo. La policy di raffreddamento è regolata da un altro parametro di controllo, ed emula il processo fisico di annealing, in cui un materiale solido è scaldato fino a passare allo stato liquido (dove l'energia degli atomi è massima), per essere raffreddato gradualmente per assumere una struttura cristallina (dove gli atomi tornano in uno stato di massimo ordine, e la loro energia è quindi minima). \\
-
-\noindent Come altri metodi di ricerca stocastici, Simulated Annealing esplora l'universo di possibli soluzioni perturbando iterativamente una soluzione iniziale; a differenza di molti metodi, però, la temperatura dell'algoritmo permette di accettare anche soluzione peggiorative, il che aiuta ad evitare la convergenza in un minimo locale. \\
-
-\noindent Ad ogni iterazione, Simulated Annealing seleziona una soluzione "vicina" alla soluzione corrente. Se la nuova soluzione ha un costo (chiamato \textit{fitness}) migliore della precedente, è sempre accettata come nuova soluzione corrente. Se invece la nuova soluzione ha un fitness peggiore, essa è accettata con una certa probabilità (legata alla distribuzione di Boltzmann). Tale probabilità è dipendente rispetto alla differenza $\Delta E$ tra le fitness delle due soluzioni confrontate e rispetto alla temperatura corrente. La probabilità di accettare soluzioni peggiorative decresce mano a mano che la temperatura diminuisce e l'ordine di grandezza di $\Delta E$ aumenta.
-
-\noindent Abbiamo deciso di implementare Simulated Annealing perché:
-
-\begin{itemize}
-    \item Spesso converge a soluzioni sufficientemente vicine alla soluzione ottima in brevissimo tempo;
-    \item È stato studiato per molti anni e la ricerca ha prodotto estensioni e miglioramenti rispetto all'algoritmo originale;
-    \item Alcune varianti di Simulated Annealing sono già state applicate con successo a casi particolare di TSP, come ad esempio \textit{Compressed Annealing} per risolvere \textit{Traveling Salesman Problem with Time Windows};
-    \item Se si usa Random Restart, è facile da parallelizzare;
-    \item È un algoritmo citato nel corso di Intelligenza Artificiale, ma prima d'ora non avevamo mai avuto l'occasione di implementarlo e osservarlo in pratica.
-\end{itemize}
-
-\noindent I suoi punti di debolezza, invece, sono:
-
-\begin{itemize}
-    \item È non deterministico ed è difficile prevedere quanto la soluzione ritornata possa essere peggiore della soluzione ottima;
-    \item Se la temperatura iniziale non è inizializzata correttamente rispetto all'input atteso, le performance dell'algoritmo degradano e le soluzioni ritornate possono essere molto distanti da quella ottima.
-    \item Se la temperatura viene raffreddata troppo velocemente, le performance degradano similmente al punto precedente.
-    \item Se le dimensioni degli input dell'algoritmo differiscono molto e i parametri di Simulated Annealing sono fissati, è difficile ottenere buoni risultati su tutte le istanze di input.
-\end{itemize}
-
-\subsubsection{Scelta della soluzione iniziale}
-
-Simulated Annealing richiede una soluzione di partenza, la quale sarà poi iterativamente sottoposta a perturbazioni per esplorare soluzioni vicine. Nel nostro caso, abbiamo deciso di usare l'euristica \textbf{Nearest Neighbors}. Le regioni per questa scelta sono:
-
-\begin{itemize}
-    \item È molto veloce e la soluzione ritornata non è troppo distante dalla soluzione ottima di TSP;
-    \item È una tra le euristiche costruttive proposte nell'homework che non abbiamo implementato come metodo a sé, ed eravamo curiosi di implementarla.
-\end{itemize}
-
-Per essere ragionevolmente sicuri di partire da una buona soluzione iniziale, Nearest Neighbors è lanciato 10 volte. Di queste 16 esecuzioni, la soluzione selezionata è il circuito Hamiltoniano ritornato di peso minore.
-
-\subsubsection{Scelta delle soluzioni vicine}
-
-Il criterio di selezione di Simulated Annealing è strettamente dipendente al problema a cui è applicato. Nel caso di TSP, abbiamo deciso di generare perturbazioni in 3 modi diversi, scelti casualmente ad ogni iterazione.
-
-\textbf{TODO}: presentare brevemente questi 3 modi
-
-\subsubsection{Scelta della temperatura iniziale}
-
-Inizialmente avevamo fissato la temperatura inizale a $1.000.000$. Questa scelta sembrava funzionare per la maggiorparte dei dataset dell'homework, ma le performance degradavano di molto per grafi con più di 150 nodi. \\
-
-% TODO: aggiungere link a https://www.researchgate.net/publication/227061666_Computing_the_Initial_Temperature_of_Simulated_Annealing
-
-\noindent Abbiamo quindi adottato il metodo di inizializzazione di Ben-Ameur, che si basa sul coefficiente di accettazione iniziale $\chi{}_0$. $\chi{}_0$ rappresenta la percentuale di transizioni sfavorevoli di simulated annealing che ci aspettiamo vengano accettate alla prima iterazione dell'algoritmo. Solitamente il valore di $\chi{}_0$ è compreso nell'intervallo $[0.8, 0.\overline{99}]$. Nel nostro caso, $\chi{}_0 = 0.94$ ci ha dato i risultati medi migliori su tutti i dataset. \\
-
-\noindent Per come abbiamo inizializzato i parametri del metodo di Ben-Ameur, grafi di dimensione più alta partiranno da una temperatura più alta, il che equivale ampliare il raggio di ricerca delle soluzioni all'aumentare della complessità dell'input.
-
-\subsubsection{Reheating}
-
-Una delle estensioni di Simulated Annealing prevede di riscaldare nuovamente la temperatura dopo un certo numero di iterazioni. L'intuizione è che questo dà la possibilità di ampliare lo spazio di ricerca delle soluzioni, e riduce maggiormente le possibilità che l'algoritmo converga in un minimo locale. \\
-
-\noindent Nel nostro caso, la temperatura è aumentata ad intervalli regolari di valori via via decrescenti all'aumentare delle iterazioni di Simulated Annealing. La formula di reheating è la seguente, dove $\tau{}$ è la temperatura corrente, $\tau{}_0$ è la temperatura iniziale, $i$ è l'iterazione corrente, $\rho$ è il fattore di reheating:
-
-\begin{equation}
-    \tau{} = \frac{\tau{}_0 \cdot \rho{}}{10 \cdot (i + 1)} 
-\end{equation}
-
-L'ampiezza degli intervalli di \textit{reheating} è fissata e data dalla seguente formula, dove $\tau{}_0$ rappresenta la temperatura iniziale:
-
-\begin{equation}
-    max\{ \frac{\tau{}_0}{4000}, 100 \}
-\end{equation}
-
-\noindent Tali formule sono state scelte in modo sperimentale, poiché non abbiamo trovato riferimenti a riguardo nella letteratura.
-
-\subsubsection{Parallelismo}
-
-Uno dei punti di forza di Simulated Annealing è che, se si applica Random Restart, l'algoritmo è banalmente parallelizzabile.
-Random Restart consiste nel lanciare un algoritmo di ricerca stocastico (nel nostro caso, Simulated Annealing) un certo numero di volte, restituendo solamente la migliore soluzione trovata. \\
-
-\noindent Abbiamo definito la classe di utilità \codeinline{parallel\_executor} in \codeinline{SimulatedAnnealing/parallel.h}, la quale si occupa di eseguire una funzione \textit{higher-order} su un certo numero di thread paralleli e di selezionare la migliore soluzione ottenuta. Essa è stata utilizzata per eseguire in parallelo molteplici istanze indipendenti di Simulated Annealing. In particolare, il numero di istanze eseguite in parallelo è par al numero di core fisici della CPU del computer di esecuzione.
-
-\subsubsection{Steady Steps}
-
-\noindent Per evitare il rischio di abbassare la temperatura del sistema troppo velocemente, e per esplorare un maggior numero di possibili soluzioni, l'algoritmo genera un numero costante di soluzioni vicine rispetto alla soluzione corrente prima di effettuare un passo di annealing (che consiste nel moltiplicare la temperatura corrente per il coefficiente di raffreddamento $\beta$). \\
-
-\noindent Abbiamo determinato sperimentalmente che un buon numero di \textit{steady steps} è 5.
-
-\subsubsection{Criterio di convergenza}
-
-\noindent Nella letteratura sono presenti diversi criteri per determinare quando Simulated Annealing ha effettuato un numero sufficiente di iterazione. Per cercare di garantire una certa robustezza alla nostra implementazione, ne abbiamo applicati diversi:
-
-\begin{itemize}
-    \item \textbf{Massimo numero di iterazioni}: è il criterio più semplice, consiste nel fermarsi una volta superato un certo numero predefinito di \textit{annealing steps};
-    \item \textbf{Raggiungimento temperatura minima}: l'algoritmo si ferma la temperatura ha raggiunto un valore prossimo a 0. Noi consideriamo $1 \cdot 10^{-16}$ come temperatura minima;
-    \item \textbf{Miglior soluzione ripetuta}: la ricerca si ferma se la miglior soluzione individuata non cambia per un certo numero di iterazioni consecutive. Noi consideriamo fino a $150$ ripetizioni consecutive della stessa migliore soluzione prima di dichiarare la convergenza.
-\end{itemize}
-
-\noindent Tutte le condizioni elencate sopra sono "in OR", ovvero l'algoritmo termina non appena si verifica almeno una delle condizioni di convergenza.
-=======
-\section{Estensioni e originalità}
-\label{cap:extensions-and-originalities}
-
-Oltre alle tre implementazioni richieste dalla consegna dell'homework,
-abbiamo deciso di esplorare qualche altra estensione degli algoritmi
-per il problema del commesso viaggiatore.
-
-\subsection{Closest Insertion}
-\label{sec:closest-insertion}
-
-\emph{Closest Insertion} è una delle euristiche impiegabili per la
-risoluzione problema del TSP in modo approssimato. Questa euristica
-è molto simile a \emph{Farthest Insertion} (si veda \ref{sec:farthest-insertion}),
-infatti differisce da essa solo per la selezione del vertice $k$
-da inserire nel circuito parziale $C$.
-
-In particolare, in questo caso viene scelto il vertice $k$ non presente
-nel circuito $C$ che minimizza $\delta (k, C) = \min_{h \in C} w(h, k)$.
-Sostanzialmente viene scelto il vertice $k$ più vicino al ciclo $C$,
-ma che non è ancora incluso in esso.
-
-\subsubsection{Implementazione}
-
-Il codice è sostanzialmente simile a quello riportato nel listato
-\ref{listing:farthest-insertion}, con la differenza che per
-\emph{Closest Insertion} si effettua la scelta del nuovo nodo
-con \mintinline{c++}{utils::select_new_k} passandogli come quarto
-argomento un comparatore che permette, in questo caso, di
-minimizzare $\delta (k, C)$.
-
-\begin{listing}[!ht]
-\begin{minted}{c++}
-// the comparator will be passed to std::max_element.
-const auto min_comparator = [](const auto& x, const auto& y) {
-    return x.second > y.second;
-};
-\end{minted}
-\caption{Differenza di implementazione per Closest Insertion rispetto a Farthest Insertion.}
-\label{listing:closest-insertion-diff}
-\end{listing}
-
-\subsubsection{Approssimazione}
-
-Questa euristica permette di trovare una soluzione $\log(n)$-approssimata,
-ma è possibile dimostrare che il fattore di approssimazione può essere
-ulteriormente abbassato fino ad avere una soluzione $2$-approssimata.
-
-TODO: aggiungere grafici e tabelle
-
-\subsubsection{Osservazioni}
-
----
->>>>>>> f99edd7a
+\section{Estensioni e originalità}
+\label{cap:extensions-and-originalities}
+
+Oltre alle tre implementazioni richieste dalla consegna dell'homework,
+abbiamo deciso di esplorare qualche altra estensione degli algoritmi
+per il problema del commesso viaggiatore.
+
+\subsection{TSP con Simulated Annealing}
+
+\subsubsection{Metodo Generale}
+
+% TODO: tagliare un po' questo paragrafo
+% Simulated Annealing è un metodo di ricerca stocastico proveniente dalla Meccanica Statistica che modella lo spazio di ricerca delle soluzioni emulando il processo fisico di \textit{annealing}. L'annealing è il processo con cui un solido, portato allo stato liquido tramite riscaldamento ad alte temperature, viene portato nuovamente allo stato solido, controllando e riducendo gradualmente la temperatura. Intuitivamente, ad alte temperature gli atomi del sistema sono in uno stato altamente disordinato: l'energia del sistema è massima.
+% Per riportare tali atomi in una configurazione statisticamente molto ordinata (energia minima), la temperatura del sistema deve essere gradualmente abbassata. Riduzioni di temperature troppo drastiche provocano stress termico, che rovina il sistema stesso.
+
+\noindent Simulated Annealing è un metodo di ricerca stocastico in cui l'abilità di superare minimi locali è governata da un parametro di controllo detto "temperatura". Quando la temperatura è elevata, Simulated Annealing è simile ad una ricerca casuale di una soluzione, mentre a temperature basse, quando la temperatura è molto vicina a 0, l'algoritmo si comporta similmente a Gradient Descent e resta intrappolato nel minimo locale più vicino. \\
+
+\noindent La temperatura è inizialmente alta, il che corrisponde ad un'alta probabilità di accettare transizioni a soluzioni non migliorative, ed è ridotta gradualmente nel tempo. La policy di raffreddamento è regolata da un altro parametro di controllo, ed emula il processo fisico di annealing, in cui un materiale solido è scaldato fino a passare allo stato liquido (dove l'energia degli atomi è massima), per essere raffreddato gradualmente per assumere una struttura cristallina (dove gli atomi tornano in uno stato di massimo ordine, e la loro energia è quindi minima). \\
+
+\noindent Come altri metodi di ricerca stocastici, Simulated Annealing esplora l'universo di possibli soluzioni perturbando iterativamente una soluzione iniziale; a differenza di molti metodi, però, la temperatura dell'algoritmo permette di accettare anche soluzione peggiorative, il che aiuta ad evitare la convergenza in un minimo locale. \\
+
+\noindent Ad ogni iterazione, Simulated Annealing seleziona una soluzione "vicina" alla soluzione corrente. Se la nuova soluzione ha un costo (chiamato \textit{fitness}) migliore della precedente, è sempre accettata come nuova soluzione corrente. Se invece la nuova soluzione ha un fitness peggiore, essa è accettata con una certa probabilità (legata alla distribuzione di Boltzmann). Tale probabilità è dipendente rispetto alla differenza $\Delta E$ tra le fitness delle due soluzioni confrontate e rispetto alla temperatura corrente. La probabilità di accettare soluzioni peggiorative decresce mano a mano che la temperatura diminuisce e l'ordine di grandezza di $\Delta E$ aumenta.
+
+\noindent Abbiamo deciso di implementare Simulated Annealing perché:
+
+\begin{itemize}
+    \item Spesso converge a soluzioni sufficientemente vicine alla soluzione ottima in brevissimo tempo;
+    \item È stato studiato per molti anni e la ricerca ha prodotto estensioni e miglioramenti rispetto all'algoritmo originale;
+    \item Alcune varianti di Simulated Annealing sono già state applicate con successo a casi particolare di TSP, come ad esempio \textit{Compressed Annealing} per risolvere \textit{Traveling Salesman Problem with Time Windows};
+    \item Se si usa Random Restart, è facile da parallelizzare;
+    \item È un algoritmo citato nel corso di Intelligenza Artificiale, ma prima d'ora non avevamo mai avuto l'occasione di implementarlo e osservarlo in pratica.
+\end{itemize}
+
+\noindent I suoi punti di debolezza, invece, sono:
+
+\begin{itemize}
+    \item È non deterministico ed è difficile prevedere quanto la soluzione ritornata possa essere peggiore della soluzione ottima;
+    \item Se la temperatura iniziale non è inizializzata correttamente rispetto all'input atteso, le performance dell'algoritmo degradano e le soluzioni ritornate possono essere molto distanti da quella ottima.
+    \item Se la temperatura viene raffreddata troppo velocemente, le performance degradano similmente al punto precedente.
+    \item Se le dimensioni degli input dell'algoritmo differiscono molto e i parametri di Simulated Annealing sono fissati, è difficile ottenere buoni risultati su tutte le istanze di input.
+\end{itemize}
+
+\subsubsection{Scelta della soluzione iniziale}
+
+Simulated Annealing richiede una soluzione di partenza, la quale sarà poi iterativamente sottoposta a perturbazioni per esplorare soluzioni vicine. Nel nostro caso, abbiamo deciso di usare l'euristica \textbf{Nearest Neighbors}. Le regioni per questa scelta sono:
+
+\begin{itemize}
+    \item È molto veloce e la soluzione ritornata non è troppo distante dalla soluzione ottima di TSP;
+    \item È una tra le euristiche costruttive proposte nell'homework che non abbiamo implementato come metodo a sé, ed eravamo curiosi di implementarla.
+\end{itemize}
+
+Per essere ragionevolmente sicuri di partire da una buona soluzione iniziale, Nearest Neighbors è lanciato 10 volte. Di queste 16 esecuzioni, la soluzione selezionata è il circuito Hamiltoniano ritornato di peso minore.
+
+\subsubsection{Scelta delle soluzioni vicine}
+
+Il criterio di selezione di Simulated Annealing è strettamente dipendente al problema a cui è applicato. Nel caso di TSP, abbiamo deciso di generare perturbazioni in 3 modi diversi, scelti casualmente ad ogni iterazione.
+
+\textbf{TODO}: presentare brevemente questi 3 modi
+
+\subsubsection{Scelta della temperatura iniziale}
+
+Inizialmente avevamo fissato la temperatura inizale a $1.000.000$. Questa scelta sembrava funzionare per la maggiorparte dei dataset dell'homework, ma le performance degradavano di molto per grafi con più di 150 nodi. \\
+
+% TODO: aggiungere link a https://www.researchgate.net/publication/227061666_Computing_the_Initial_Temperature_of_Simulated_Annealing
+
+\noindent Abbiamo quindi adottato il metodo di inizializzazione di Ben-Ameur, che si basa sul coefficiente di accettazione iniziale $\chi{}_0$. $\chi{}_0$ rappresenta la percentuale di transizioni sfavorevoli di simulated annealing che ci aspettiamo vengano accettate alla prima iterazione dell'algoritmo. Solitamente il valore di $\chi{}_0$ è compreso nell'intervallo $[0.8, 0.\overline{99}]$. Nel nostro caso, $\chi{}_0 = 0.94$ ci ha dato i risultati medi migliori su tutti i dataset. \\
+
+\noindent Per come abbiamo inizializzato i parametri del metodo di Ben-Ameur, grafi di dimensione più alta partiranno da una temperatura più alta, il che equivale ampliare il raggio di ricerca delle soluzioni all'aumentare della complessità dell'input.
+
+\subsubsection{Reheating}
+
+Una delle estensioni di Simulated Annealing prevede di riscaldare nuovamente la temperatura dopo un certo numero di iterazioni. L'intuizione è che questo dà la possibilità di ampliare lo spazio di ricerca delle soluzioni, e riduce maggiormente le possibilità che l'algoritmo converga in un minimo locale. \\
+
+\noindent Nel nostro caso, la temperatura è aumentata ad intervalli regolari di valori via via decrescenti all'aumentare delle iterazioni di Simulated Annealing. La formula di reheating è la seguente, dove $\tau{}$ è la temperatura corrente, $\tau{}_0$ è la temperatura iniziale, $i$ è l'iterazione corrente, $\rho$ è il fattore di reheating:
+
+\begin{equation}
+    \tau{} = \frac{\tau{}_0 \cdot \rho{}}{10 \cdot (i + 1)}
+\end{equation}
+
+L'ampiezza degli intervalli di \textit{reheating} è fissata e data dalla seguente formula, dove $\tau{}_0$ rappresenta la temperatura iniziale:
+
+\begin{equation}
+    max\{ \frac{\tau{}_0}{4000}, 100 \}
+\end{equation}
+
+\noindent Tali formule sono state scelte in modo sperimentale, poiché non abbiamo trovato riferimenti a riguardo nella letteratura.
+
+\subsubsection{Parallelismo}
+
+Uno dei punti di forza di Simulated Annealing è che, se si applica Random Restart, l'algoritmo è banalmente parallelizzabile.
+Random Restart consiste nel lanciare un algoritmo di ricerca stocastico (nel nostro caso, Simulated Annealing) un certo numero di volte, restituendo solamente la migliore soluzione trovata. \\
+
+\noindent Abbiamo definito la classe di utilità \codeinline{parallel\_executor} in \codeinline{SimulatedAnnealing/parallel.h}, la quale si occupa di eseguire una funzione \textit{higher-order} su un certo numero di thread paralleli e di selezionare la migliore soluzione ottenuta. Essa è stata utilizzata per eseguire in parallelo molteplici istanze indipendenti di Simulated Annealing. In particolare, il numero di istanze eseguite in parallelo è par al numero di core fisici della CPU del computer di esecuzione.
+
+\subsubsection{Steady Steps}
+
+\noindent Per evitare il rischio di abbassare la temperatura del sistema troppo velocemente, e per esplorare un maggior numero di possibili soluzioni, l'algoritmo genera un numero costante di soluzioni vicine rispetto alla soluzione corrente prima di effettuare un passo di annealing (che consiste nel moltiplicare la temperatura corrente per il coefficiente di raffreddamento $\beta$). \\
+
+\noindent Abbiamo determinato sperimentalmente che un buon numero di \textit{steady steps} è 5.
+
+\subsubsection{Criterio di convergenza}
+
+\noindent Nella letteratura sono presenti diversi criteri per determinare quando Simulated Annealing ha effettuato un numero sufficiente di iterazione. Per cercare di garantire una certa robustezza alla nostra implementazione, ne abbiamo applicati diversi:
+
+\begin{itemize}
+    \item \textbf{Massimo numero di iterazioni}: è il criterio più semplice, consiste nel fermarsi una volta superato un certo numero predefinito di \textit{annealing steps};
+    \item \textbf{Raggiungimento temperatura minima}: l'algoritmo si ferma la temperatura ha raggiunto un valore prossimo a 0. Noi consideriamo $1 \cdot 10^{-16}$ come temperatura minima;
+    \item \textbf{Miglior soluzione ripetuta}: la ricerca si ferma se la miglior soluzione individuata non cambia per un certo numero di iterazioni consecutive. Noi consideriamo fino a $150$ ripetizioni consecutive della stessa migliore soluzione prima di dichiarare la convergenza.
+\end{itemize}
+
+\noindent Tutte le condizioni elencate sopra sono "in OR", ovvero l'algoritmo termina non appena si verifica almeno una delle condizioni di convergenza.
+
+\subsection{Closest Insertion}
+\label{sec:closest-insertion}
+
+\emph{Closest Insertion} è una delle euristiche impiegabili per la
+risoluzione problema del TSP in modo approssimato. Questa euristica
+è molto simile a \emph{Farthest Insertion} (si veda \ref{sec:farthest-insertion}),
+infatti differisce da essa solo per la selezione del vertice $k$
+da inserire nel circuito parziale $C$.
+
+In particolare, in questo caso viene scelto il vertice $k$ non presente
+nel circuito $C$ che minimizza $\delta (k, C) = \min_{h \in C} w(h, k)$.
+Sostanzialmente viene scelto il vertice $k$ più vicino al ciclo $C$,
+ma che non è ancora incluso in esso.
+
+\subsubsection{Implementazione}
+
+Il codice è sostanzialmente simile a quello riportato nel listato
+\ref{listing:farthest-insertion}, con la differenza che per
+\emph{Closest Insertion} si effettua la scelta del nuovo nodo
+con \mintinline{c++}{utils::select_new_k} passandogli come quarto
+argomento un comparatore che permette, in questo caso, di
+minimizzare $\delta (k, C)$.
+
+\begin{listing}[!ht]
+\begin{minted}{c++}
+// the comparator will be passed to std::max_element.
+const auto min_comparator = [](const auto& x, const auto& y) {
+    return x.second > y.second;
+};
+\end{minted}
+\caption{Differenza di implementazione per Closest Insertion rispetto a Farthest Insertion.}
+\label{listing:closest-insertion-diff}
+\end{listing}
+
+\subsubsection{Approssimazione}
+
+Questa euristica permette di trovare una soluzione $\log(n)$-approssimata,
+ma è possibile dimostrare che il fattore di approssimazione può essere
+ulteriormente abbassato fino ad avere una soluzione $2$-approssimata.
+
+TODO: aggiungere grafici e tabelle
+
+\subsubsection{Osservazioni}
+
+---