"""
Usage:
> python3 analysis.py [--help] [--latex] [--plot] [--tables] [--save-plot]

The following script analyzes benchmarks for KruskalNaive, KruskalUnionFind (and variants) and
PrimBinaryHeap algorithms.

The aim of the script is to produce in output som graphical representation of
the benchmarks, in particular
- for each algorithm show how it scales with the size of the input
- for some (maybe fixed) input sizes show the compared performance of the
  implemented algorithms.

Options:
- [--help]: show this message
- [--tables]: show comparison tables
- [--latex]: export comparison tables in latex format (use with [--tables])
- [--plot]: plot comparisons
- [--save-plot]: save charts to a specific folder instead of visualizing them
"""

from functools import reduce
import sys
import os
from io import StringIO

import pandas as pd
import numpy as np
import glob
from itertools import chain
from tabulate import tabulate
from typing import List, Dict
import matplotlib.pyplot as plt
from types import SimpleNamespace
from tably import Tably
import seaborn as sns


# number of floating point decimals displayed in output
N_DECIMALS = 3

# number of floating point decimals displayed in output for values that represent percentages
N_DECIMALS_PERCENTAGE = 2

IS_HELP = '--help' in sys.argv
# if the script is given the argument '--latex', turn on LaTeX table generation
FOR_LATEX = '--latex' in sys.argv
# if the script is given the argument '--tables', turn on tables comparisons
IS_TABLE_ENABLED = '--tables' in sys.argv
# if the script is given the argument '--plot', turn on comparison plots (with options)
IS_PLOT_ENABLED = '--plot' in sys.argv
# if the script is given the argument '--save-plot', save plots to folder.
IS_SAVE_PLOT_ENABLED = '--save-plot' in sys.argv

PLOT_IMG_DIR = 'images'

HELD_KARP = 'HeldKarp'
HELD_KARP_DYNAMICBITMASKING = 'HeldKarp_DynamicBitMasking'
HELD_KARP_ULL = 'HeldKarp_BitMasking'
HELD_KARP_UNORDERED_SET = 'HeldKarp_UnorderedSet'
MST_2_APPROX = 'MST2Approximation'
FARTHEST_INSERTION = 'FarthestInsertion'
SIMULATED_ANNEALING = 'SimulatedAnnealing'
<<<<<<< HEAD
#CLOSEST_INSERTION = 'ClosestInsertion'
=======
CLOSEST_INSERTION = 'ClosestInsertion'
CLOSEST_INSERTION_PARALLEL = 'ClosestInsertionParallel'
>>>>>>> 3f99e0a6

programs = [
    HELD_KARP,
    MST_2_APPROX,
    FARTHEST_INSERTION,
    SIMULATED_ANNEALING,
<<<<<<< HEAD
    #CLOSEST_INSERTION,
    HELD_KARP_DYNAMICBITMASKING,
=======
    CLOSEST_INSERTION,
    CLOSEST_INSERTION_PARALLEL,
    HELD_KARP_EXTENDED_BITSET,
>>>>>>> 3f99e0a6
    HELD_KARP_ULL,
    HELD_KARP_UNORDERED_SET
]

ms_programs = [
    'ms_held_karp',
    'ms_mst2approx',
    'ms_farthest_insertion',
    'ms_simulated_annealing',
<<<<<<< HEAD
    #'ms_closest_insertion',
    'ms_HeldKarp_DynamicBitMasking',
    'ms_HeldKarp_BitMasking',
=======
    'ms_closest_insertion',
    'ms_closest_insertion_parallel',
    'ms_HeldKarp_ExtendedBitset',
    'ms_HeldKarp_ULL',
>>>>>>> 3f99e0a6
    'ms_HeldKarp_UnorderedSet'
]

GROUND_TRUTH_DF = pd.DataFrame({
    'd': [ 52, 14, 150, 493, 1000, 51, 202, 229, 100, 100, 442, 16, 22 ],
    'instance': [
        'berlin52.tsp', 'burma14.tsp', 'ch150.tsp', 'd493.tsp', 'dsj1000.tsp', 'eil51.tsp', 'gr202.tsp',
        'gr229.tsp', 'kroA100.tsp', 'kroD100.tsp', 'pcb442.tsp', 'ulysses16.tsp', 'ulysses22.tsp',],
    'exact': [ 7542, 3323, 6528, 35002, 18659688, 426, 40160, 134602, 21282, 21294, 50778, 6859, 7013, ]
})


def read_csvs_of_program(program: str) -> List[pd.DataFrame]:
    """
    Given the name of an algorithm program, collects the list of CVS benchmarks recorded
    for that particular program.
    :param program: name of the program which benchmarks should be retrieved
    :return: list of benchmark CSV files
    """

    csv_files = glob.glob(f'./{program}.*.csv')
    dataframes_per_program = []

    for csv_file in csv_files:
        dataframe = pd.read_csv(csv_file, sep=';', decimal='.', encoding='utf-8')
        dataframes_per_program.append(dataframe)

    return dataframes_per_program


def check_same_n_rows(dfs_flat: List[pd.DataFrame]):
    """
    Utility function
    :param dfs_flat:
    """

    dfs_size = map(lambda x: x.shape[0], dfs_flat)
    is_valid = len(set(dfs_size)) == 1
    if not is_valid:
        raise AssertionError('The CSV files have different number of rows')


def check_same_outputs(dfs_flat: List[pd.DataFrame]):
    """
    :param dfs_flat:
    :return:
    """
    # Nothing to do, solution can be approximated.
    pass


def check_validity(dfs_list: List[List[pd.DataFrame]]):
    """
    Utility functions that checks whether the imported benchmark CSVs are valid
    :param dfs_list: list of list of CSVs represented as DataFrames
    """
    dfs_flat: List[pd.DataFrame] = list(chain.from_iterable(dfs_list))
    check_same_n_rows(dfs_flat)
    check_same_outputs(dfs_flat)


def get_row_index_with_max_edges(d: int) -> int:
    """
    Return the row index of any benchmark CSV file with given dimension.
    The number of nodes considered "inseresting" are:
    - 14
    - 16
    - 22
    - 52
    - 202
    - 1000

    :param d: graph dimension in term nodes
    :return: index of line with given graph dimension
    """

    # these values correspond to the (line - 2) of the CSV line
    obj = {
        14: 1,
        16: 11,
        22: 12,
        52: 0,
        202: 6,
        1000: 4,
    }

    return obj[d]


def get_min_at_row(dfs: List[pd.DataFrame], row: int, column: str = 'ms') -> np.double:
    """
    Return the minimum value of a certain column among the given list of benchmark dataframes in a certain row
    :param dfs: list of benchmark dataframes
    :param row: index of the row to be selected
    :param column: column of the dataframe to be selected. Default: 'ms'
    :return: minimum value of column at row
    """

    values_at_row_column = [df[column].loc[row] for df in dfs]
    min_index, min_value = min(enumerate(values_at_row_column), key=lambda x: x[1])
    return min_index, min_value


def create_list_of_ms_at_row(dfs_list: List[pd.DataFrame], columns: List[int]) -> List[List[np.double]]:
    """
    :param dfs_list: list of benchmark dataframes
    :param columns: list of columns to be displayed in a table, aka list of "interesting" number of nodes
    :return: 2-d list of minimum execution times. For each column in columns, the row which stores the maximum
    number of edges wrt to the fixed number of nodes (column) is selected.
    """

    return [
        [
            df['ms'].loc[get_row_index_with_max_edges(n_nodes_as_str)]
            for n_nodes_as_str in columns
        ]
        for df in dfs_list
    ]


def compare_2_programs(dfs_dict: Dict[str, pd.DataFrame], program_1: str, program_2: str) -> pd.DataFrame:
    """
    Compare 2 programs, putting in evidence their difference in runtime execution and how much the 2nd program
    improves the execution time compared to the 1st program.
    :param dfs_dict: map of DataFrames minimized wrt to column 'ms'
    :param program_1: name of the 1st program to compare
    :param program_2: name of the 2nd program to compare
    :return: new DataFrame containing the comparison information between the given two programs
    """

    # subset of dfs_dict containing only the list of dataframes related to program_1 and program_2
    dfs_filter: Dict[str, pd.DataFrame] = dict((k, v) for k, v in dfs_dict.items() if k in [program_1, program_2])
    dfs_valid: List[pd.DataFrame] = [dfs_filter[program] for program in [program_1, program_2]]

    # comparison DataFrame columns
    columns = [ 14, 16, 22, 52, 202, 1000 ]

    # compute rows of program_1 and program_2
    program_rows_np = np.asarray(create_list_of_ms_at_row(dfs_valid, columns), dtype=np.double)

    # compute difference row
    diff_np = program_rows_np[0] - program_rows_np[1]

    # compute improvement row (expressed as a percentage number)
    improvement_percentage = np.around(100 * diff_np / program_rows_np[0], decimals=N_DECIMALS_PERCENTAGE).tolist()

    # remove numpy wrapper
    program_1_row, program_2_row = program_rows_np.tolist()
    diff = diff_np.tolist()

    data = [
        [program_1, *program_1_row],
        [program_2, *program_2_row],
        ['Difference', *diff],
        ['Improvement %', *improvement_percentage]
    ]

    return pd.DataFrame(data, columns=['', *columns])


def compare_n_programs(dfs_dict: Dict[str, pd.DataFrame], programs: List[str]):

    df = GROUND_TRUTH_DF

    for program in programs:
        data = dfs_dict[program][['d', 'ms', 'output', 'filename']]

        data = data[['output', 'ms']]
        data['error'] = calculate_error(df['exact'].tolist(), data['output'].tolist())

        # https://stackoverflow.com/questions/17985159/creating-dataframe-with-hierarchical-columns
        # is not working when pretty printed.
        df = pd.concat([df, data], axis=1, sort=False)

    df = df.sort_values('d')
    df = df.drop('d', axis=1)
    df = df.rename(columns={
        'instance': 'Instance',
        'exact': 'Exact',
        'output':'Solution',
        'ms': 'Time (ms)',
        'error': 'Error (%)'
    })

    return df


def calculate_error(exact, output):
    """
    :param exact: A list with ground truth values.
    :param output: A list with actual values.
    :return: The absolute error in %.
    """
    return np.abs(np.around(100 * (np.subtract(exact, output)) / exact, decimals=N_DECIMALS_PERCENTAGE))


def print_comparison_time(dfs_dict: Dict[str, pd.DataFrame], programs: List[str]):
    print(f'Comparison {names_to_vs(programs)}.')

    df_comparison = compare_2_programs(dfs_dict, programs[0], programs[1])
    pretty_print_pandas(df_comparison)


def print_comparison(dfs_dict: Dict[str, pd.DataFrame], programs: List[str]):
    print(f'Comparison {names_to_vs(programs)}.')

    df_comparison = compare_n_programs(dfs_dict, programs)
    pretty_print_pandas(df_comparison)


def pretty_print_pandas(df: pd.DataFrame, tablefmt='pretty'):
    """
    Pretty-printer utility for Pandas DataFrames.
    :param df: DataFrame to pretty-print
    :param tablefmt: 'pretty' | 'psql' | 'latex'
    """
    if FOR_LATEX:
        tablefmt = 'latex'  # print out \tabular{} LaTeX tables
    print(tabulate(df.round(N_DECIMALS), headers='keys', tablefmt=tablefmt, showindex=False))
    print('\n')


def minimize_ms_dataframes_helper(dfs: List[pd.DataFrame]) -> pd.DataFrame:
    """
    Create a new in-memory DataFrame that, for each row of all the dataframes in dfs, keeps only the row with the
    minimum 'ms' value.
    :param dfs: List of DataFrames for a single program
    :return: new DataFrame minimized row-wise wrt the value of the 'ms' column
    """
    columns = ['ms', 'output', 'd', 'weight_type', 'filename']
    min_df = pd.DataFrame(columns=columns)

    n_rows = dfs[0].shape[0]
    for row in range(n_rows):
        min_index, _ = get_min_at_row(dfs, row, column='ms')
        data = dfs[min_index].loc[row]
        min_df = min_df.append(data)

    return min_df.round(decimals=N_DECIMALS)


def minimize_ms_dataframes(dfs_dict: Dict[str, List[pd.DataFrame]]) -> Dict[str, pd.DataFrame]:
    """
    For each list of DataFrames stored in dfs_dict keys, retain only the rows which value at column 'ms' is minimum.
    :param dfs_dict: original map of list of benchmark DataFrames for each program
    :return: minimized map of 1 dataframe for each program wrt to column 'ms'
    """
    dfs_flat_min = [minimize_ms_dataframes_helper(dfs) for dfs in dfs_dict.values()]
    return dict(zip(programs, dfs_flat_min))


def keep_only_interesting_nodes(df: pd.DataFrame, columns: List[str]) -> pd.DataFrame:
    return pd.DataFrame([
        df[columns].loc[get_row_index_with_max_edges(14)],
        df[columns].loc[get_row_index_with_max_edges(16)],
        df[columns].loc[get_row_index_with_max_edges(22)],
        df[columns].loc[get_row_index_with_max_edges(52)],
        df[columns].loc[get_row_index_with_max_edges(202)],
        df[columns].loc[get_row_index_with_max_edges(1000)],
    ], columns=columns)


def dataframe_to_stringio(df: pd.DataFrame) -> StringIO:
    csv_buffer = StringIO()

    # removes the number of vertexes/edges
    df.drop(columns=['n', 'm']) \
        .rename(columns={'output': 'MST', 'filename': 'File'}) \
        .to_csv(csv_buffer, index=None, sep=';')

    csv_buffer.seek(0)
    return csv_buffer


def export_dataframes_min_to_latex(dfs: Dict[str, pd.DataFrame]):
    dfs_list = dfs.values()
    csv_list = list(map(dataframe_to_stringio, dfs_list))

    for i, program in enumerate(dfs.keys()):
        tably_instance = Tably(SimpleNamespace(
            files=[csv_list[i]],
            align=['l', 'l', 'c'],
            caption=f'Risultati di {program}',
            no_indent=False,
            skip=0,
            label=f'table:{program}-results',
            no_header=False,
            outfile=f'../report/{program}.min.tex',
            separate_outfiles=None,
            preamble=False,
            sep='semi',
            units='-',
            no_escape=False,
            fragment=False,
            fragment_skip_header=False,
            replace=True,
        ))
        tably_instance.run()


def show_or_save_plot(title: str):
    if IS_SAVE_PLOT_ENABLED:
        if not os.path.exists(f'./{PLOT_IMG_DIR}'):
            os.makedirs(f'./{PLOT_IMG_DIR}')
        out_title = title.translate ({ord(c): "_" for c in " !@#$%^&*()[]{};:,./<>?\|`~-=+"})
        plt.savefig(f'./{PLOT_IMG_DIR}/{out_title}.png')
    else:
        plt.show()


def names_to_vs(names: List[str]) -> str:
    """
    Return a string made by names joined by "vs".
    """
    return reduce(lambda x, y: x + ' vs ' + y, names) if len(names) > 1 else names[0]


def names_to_dfs(names: List[str], dfs) -> Dict[str, List[pd.DataFrame]]:
    """
    Return a dict where for each name the key is one of the name given and the
    value is the corresponding benchmark dataframe.
    """
    return reduce(lambda x, y: {**x, **y}, map(lambda n: {n: dfs[n]}, names))


def filter_df(df: pd.DataFrame, pred):
    """
    Return the filtered version of given dataframe w.r.t. pred, i.e. a dataframe where pred holds on each row.
    :param df: A dataframe.
    :param pred: A predicate over a dataset row.
    """
    return pd.DataFrame([df.loc[i] for i in range(len(df)) if pred(df.loc[i])], columns=df.columns)


def plot_line(dfs: Dict[str, pd.DataFrame], x: str, y: str, y_log=False):
    """
    Plots `dfs` data.
    :dfs: a dictionary with the benchmark dataframe to plot.
    :x: the x axis name.
    :y: the y axis name.
    :y_log: a boolean flag that indicates whether y should be log scaled or not.
    """
    plt.figure(figsize=(14, 7))
    for k, v in dfs.items():
        g = sns.lineplot(v[x], v[y], label=k)
        if y_log:
            g.set_yscale('log')


def plot_series(names: List[str], dfs: pd.DataFrame, y_log=False):
    """
    Plot given programs.
    """
    benchmark_subset = names_to_dfs(names, dfs)
    plot_line(benchmark_subset, x='d', y='ms', y_log=y_log)


def plot_comparison(names: List[str], dfs: Dict[str, pd.DataFrame], title, pred=lambda _: True, filename=None, y_log=False):
    """
    Plot filtered dataframes w.r.t. pred.
    :param names: A list of programs.
    :param dfs: A dictionary of dataframes of the type (name -> dataframe).
    :param pred: A predicate over a dataframe benchmark row.
    :param title: The plot title.
    :param filename: The plot filename, default is `title`.
    :param y_log: a boolean flag that indicates whether y should be log scaled or not.
    """
    d = {}
    for i in range(len(names)):
        name = names[i]
        df = filter_df(dfs[name], pred=pred)
        d = {**d, **{name: df}}

    plot_series(names, d, y_log=y_log)

    plt.title(title)

    show_or_save_plot(filename if filename is not None else title)


def plot_precision_comparison(names: List[str], dfs: Dict[str, pd.DataFrame], title: str, pred=lambda _: True, filename=None):
    """
    Plot filtered dataframes w.r.t. pred.
    :param names: A list of programs.
    :param dfs: A dictionary of dataframes of the type (name -> dataframe).
    :param pred: A predicate over a dataframe benchmark row.
    :param title: The plot title.
    :param filename: The plot filename, default is `title`.
    """
    df = pd.DataFrame()

    for i in range(len(names)):
        name = names[i]
        dfx = dfs[name]
        dfx['error'] = calculate_error(GROUND_TRUTH_DF['exact'].tolist(), dfs[name]['output'].tolist())
        dfx['name'] = name
        dfx = filter_df(dfx, pred=pred)
        df = df.append(dfx)

    # not working properly
    # sns.set(rc={'figure.figsize':(14, 7)})

    g = sns.catplot(x='d', y='error', hue='name', data=df,  kind='bar', aspect=2,  margin_titles=True)
    g.set_ylabels("Error (%)")
    g.set_xlabels("Nodes")
    g.set_titles(title)

    show_or_save_plot(filename if filename is not None else title)


if __name__ == '__main__':
    if IS_HELP:
        print(__doc__)
        exit(0)

    # benchmark CSVs stored in DataFrames and grouped by program name
    generator = zip(programs, [read_csvs_of_program(program) for program in programs])
    dataframes: Dict[str, List[pd.DataFrame]] = dict(generator)

    # is some CSV is invalid, throws an AssertionError
    check_validity(dataframes.values())

    # for each CSV, only the minimum values for the 'ms' column are retained
    # len(dataframes_min) == len(programs)
    dataframes_min = minimize_ms_dataframes(dataframes)

    if IS_TABLE_ENABLED:
        # compare multiple programs to show potential improvements
        
        # CLOSEST_INSERTION
        # print_comparison(dataframes_min, [CLOSEST_INSERTION])
        # print_comparison(dataframes_min, [CLOSEST_INSERTION, FARTHEST_INSERTION])

        # Question 1 (complete and splitted, more readable).
        print_comparison(dataframes_min, [HELD_KARP, MST_2_APPROX, FARTHEST_INSERTION])
        print_comparison(dataframes_min, [HELD_KARP])
        print_comparison(dataframes_min, [MST_2_APPROX])
        print_comparison(dataframes_min, [FARTHEST_INSERTION])

    # export minimized in-memory CSV files to LaTeX tables (they will still require some manual work tho)
    # export_dataframes_min_to_latex(dataframes_min)

    if IS_PLOT_ENABLED:
        # # OK (speed): HelpKarp with more than 52 nodes timeouts (Timeout is setted to 2 minutes)
        # plot_comparison([HELD_KARP], dataframes_min, pred=lambda x: x['d'] <= 52, title=f'{HELD_KARP} (52 nodes)')

        # # OK (speed): approximated solution vs heuristic
        # plot_comparison([MST_2_APPROX, FARTHEST_INSERTION], dataframes_min, pred=lambda x: True, title=f'{names_to_vs([MST_2_APPROX, FARTHEST_INSERTION])}', y_log=True)

        # # OK (speed): the three (y log scaled)
        # plot_comparison([MST_2_APPROX, FARTHEST_INSERTION, SIMULATED_ANNEALING], dataframes_min, pred=lambda x: True, title=f'{names_to_vs([MST_2_APPROX, FARTHEST_INSERTION, SIMULATED_ANNEALING])} (y log scaled)', y_log=True)

        # # OK (speed): simulated annealing vs approx solution
        # plot_comparison([SIMULATED_ANNEALING], dataframes_min, pred=lambda x: True, title=f'{names_to_vs([SIMULATED_ANNEALING])}')
        # plot_comparison([SIMULATED_ANNEALING, MST_2_APPROX], dataframes_min, pred=lambda x: True, title=f'{names_to_vs([SIMULATED_ANNEALING, MST_2_APPROX])} (y log scaled)', y_log=True)
        # plot_comparison([SIMULATED_ANNEALING, FARTHEST_INSERTION], dataframes_min, pred=lambda x: True, title=f'{names_to_vs([SIMULATED_ANNEALING, MST_2_APPROX])} (y log scaled)', y_log=True)

        # OK (precision): heuristic
        #plot_precision_comparison([MST_2_APPROX, SIMULATED_ANNEALING, FARTHEST_INSERTION, CLOSEST_INSERTION], dataframes_min, pred=lambda x: True, title=f'{names_to_vs([MST_2_APPROX, SIMULATED_ANNEALING, FARTHEST_INSERTION, CLOSEST_INSERTION])} test')

<<<<<<< HEAD
        plot_comparison([HELD_KARP_DYNAMICBITMASKING,HELD_KARP_ULL,HELD_KARP_UNORDERED_SET], dataframes_min, pred=lambda x: x['d'] <= 22, title=f'test')
=======
        # OK: HedlKarp extensions (accuracy) 
        # plot_comparison([HELD_KARP_EXTENDED_BITSET,HELD_KARP_ULL,HELD_KARP_UNORDERED_SET], dataframes_min, pred=lambda x: x['d'] <= 22, title=f'test')

        # OK: ClosestInsertion (accuracy)
        plot_precision_comparison([CLOSEST_INSERTION], dataframes_min, pred=lambda x: True, title=f'{names_to_vs([CLOSEST_INSERTION])} (approximation error)')
        plot_precision_comparison([CLOSEST_INSERTION, FARTHEST_INSERTION], dataframes_min, pred=lambda x: True, title=f'{names_to_vs([CLOSEST_INSERTION, FARTHEST_INSERTION])} (approximation error)')

        # Question 1 (accuracy and runtime)
        plot_precision_comparison([HELD_KARP, MST_2_APPROX, FARTHEST_INSERTION], dataframes_min, pred=lambda x: x['d'] <= 52, title=f'{names_to_vs([HELD_KARP, MST_2_APPROX, FARTHEST_INSERTION])} (approximation error, limited to 52 nodes)')
        plot_precision_comparison([HELD_KARP, MST_2_APPROX, FARTHEST_INSERTION], dataframes_min, pred=lambda x: True, title=f'{names_to_vs([HELD_KARP, MST_2_APPROX, FARTHEST_INSERTION])} (approximation error)')
>>>>>>> 3f99e0a6
<|MERGE_RESOLUTION|>--- conflicted
+++ resolved
@@ -1,576 +1,558 @@
-"""
-Usage:
-> python3 analysis.py [--help] [--latex] [--plot] [--tables] [--save-plot]
-
-The following script analyzes benchmarks for KruskalNaive, KruskalUnionFind (and variants) and
-PrimBinaryHeap algorithms.
-
-The aim of the script is to produce in output som graphical representation of
-the benchmarks, in particular
-- for each algorithm show how it scales with the size of the input
-- for some (maybe fixed) input sizes show the compared performance of the
-  implemented algorithms.
-
-Options:
-- [--help]: show this message
-- [--tables]: show comparison tables
-- [--latex]: export comparison tables in latex format (use with [--tables])
-- [--plot]: plot comparisons
-- [--save-plot]: save charts to a specific folder instead of visualizing them
-"""
-
-from functools import reduce
-import sys
-import os
-from io import StringIO
-
-import pandas as pd
-import numpy as np
-import glob
-from itertools import chain
-from tabulate import tabulate
-from typing import List, Dict
-import matplotlib.pyplot as plt
-from types import SimpleNamespace
-from tably import Tably
-import seaborn as sns
-
-
-# number of floating point decimals displayed in output
-N_DECIMALS = 3
-
-# number of floating point decimals displayed in output for values that represent percentages
-N_DECIMALS_PERCENTAGE = 2
-
-IS_HELP = '--help' in sys.argv
-# if the script is given the argument '--latex', turn on LaTeX table generation
-FOR_LATEX = '--latex' in sys.argv
-# if the script is given the argument '--tables', turn on tables comparisons
-IS_TABLE_ENABLED = '--tables' in sys.argv
-# if the script is given the argument '--plot', turn on comparison plots (with options)
-IS_PLOT_ENABLED = '--plot' in sys.argv
-# if the script is given the argument '--save-plot', save plots to folder.
-IS_SAVE_PLOT_ENABLED = '--save-plot' in sys.argv
-
-PLOT_IMG_DIR = 'images'
-
-HELD_KARP = 'HeldKarp'
-HELD_KARP_DYNAMICBITMASKING = 'HeldKarp_DynamicBitMasking'
-HELD_KARP_ULL = 'HeldKarp_BitMasking'
-HELD_KARP_UNORDERED_SET = 'HeldKarp_UnorderedSet'
-MST_2_APPROX = 'MST2Approximation'
-FARTHEST_INSERTION = 'FarthestInsertion'
-SIMULATED_ANNEALING = 'SimulatedAnnealing'
-<<<<<<< HEAD
-#CLOSEST_INSERTION = 'ClosestInsertion'
-=======
-CLOSEST_INSERTION = 'ClosestInsertion'
-CLOSEST_INSERTION_PARALLEL = 'ClosestInsertionParallel'
->>>>>>> 3f99e0a6
-
-programs = [
-    HELD_KARP,
-    MST_2_APPROX,
-    FARTHEST_INSERTION,
-    SIMULATED_ANNEALING,
-<<<<<<< HEAD
-    #CLOSEST_INSERTION,
-    HELD_KARP_DYNAMICBITMASKING,
-=======
-    CLOSEST_INSERTION,
-    CLOSEST_INSERTION_PARALLEL,
-    HELD_KARP_EXTENDED_BITSET,
->>>>>>> 3f99e0a6
-    HELD_KARP_ULL,
-    HELD_KARP_UNORDERED_SET
-]
-
-ms_programs = [
-    'ms_held_karp',
-    'ms_mst2approx',
-    'ms_farthest_insertion',
-    'ms_simulated_annealing',
-<<<<<<< HEAD
-    #'ms_closest_insertion',
-    'ms_HeldKarp_DynamicBitMasking',
-    'ms_HeldKarp_BitMasking',
-=======
-    'ms_closest_insertion',
-    'ms_closest_insertion_parallel',
-    'ms_HeldKarp_ExtendedBitset',
-    'ms_HeldKarp_ULL',
->>>>>>> 3f99e0a6
-    'ms_HeldKarp_UnorderedSet'
-]
-
-GROUND_TRUTH_DF = pd.DataFrame({
-    'd': [ 52, 14, 150, 493, 1000, 51, 202, 229, 100, 100, 442, 16, 22 ],
-    'instance': [
-        'berlin52.tsp', 'burma14.tsp', 'ch150.tsp', 'd493.tsp', 'dsj1000.tsp', 'eil51.tsp', 'gr202.tsp',
-        'gr229.tsp', 'kroA100.tsp', 'kroD100.tsp', 'pcb442.tsp', 'ulysses16.tsp', 'ulysses22.tsp',],
-    'exact': [ 7542, 3323, 6528, 35002, 18659688, 426, 40160, 134602, 21282, 21294, 50778, 6859, 7013, ]
-})
-
-
-def read_csvs_of_program(program: str) -> List[pd.DataFrame]:
-    """
-    Given the name of an algorithm program, collects the list of CVS benchmarks recorded
-    for that particular program.
-    :param program: name of the program which benchmarks should be retrieved
-    :return: list of benchmark CSV files
-    """
-
-    csv_files = glob.glob(f'./{program}.*.csv')
-    dataframes_per_program = []
-
-    for csv_file in csv_files:
-        dataframe = pd.read_csv(csv_file, sep=';', decimal='.', encoding='utf-8')
-        dataframes_per_program.append(dataframe)
-
-    return dataframes_per_program
-
-
-def check_same_n_rows(dfs_flat: List[pd.DataFrame]):
-    """
-    Utility function
-    :param dfs_flat:
-    """
-
-    dfs_size = map(lambda x: x.shape[0], dfs_flat)
-    is_valid = len(set(dfs_size)) == 1
-    if not is_valid:
-        raise AssertionError('The CSV files have different number of rows')
-
-
-def check_same_outputs(dfs_flat: List[pd.DataFrame]):
-    """
-    :param dfs_flat:
-    :return:
-    """
-    # Nothing to do, solution can be approximated.
-    pass
-
-
-def check_validity(dfs_list: List[List[pd.DataFrame]]):
-    """
-    Utility functions that checks whether the imported benchmark CSVs are valid
-    :param dfs_list: list of list of CSVs represented as DataFrames
-    """
-    dfs_flat: List[pd.DataFrame] = list(chain.from_iterable(dfs_list))
-    check_same_n_rows(dfs_flat)
-    check_same_outputs(dfs_flat)
-
-
-def get_row_index_with_max_edges(d: int) -> int:
-    """
-    Return the row index of any benchmark CSV file with given dimension.
-    The number of nodes considered "inseresting" are:
-    - 14
-    - 16
-    - 22
-    - 52
-    - 202
-    - 1000
-
-    :param d: graph dimension in term nodes
-    :return: index of line with given graph dimension
-    """
-
-    # these values correspond to the (line - 2) of the CSV line
-    obj = {
-        14: 1,
-        16: 11,
-        22: 12,
-        52: 0,
-        202: 6,
-        1000: 4,
-    }
-
-    return obj[d]
-
-
-def get_min_at_row(dfs: List[pd.DataFrame], row: int, column: str = 'ms') -> np.double:
-    """
-    Return the minimum value of a certain column among the given list of benchmark dataframes in a certain row
-    :param dfs: list of benchmark dataframes
-    :param row: index of the row to be selected
-    :param column: column of the dataframe to be selected. Default: 'ms'
-    :return: minimum value of column at row
-    """
-
-    values_at_row_column = [df[column].loc[row] for df in dfs]
-    min_index, min_value = min(enumerate(values_at_row_column), key=lambda x: x[1])
-    return min_index, min_value
-
-
-def create_list_of_ms_at_row(dfs_list: List[pd.DataFrame], columns: List[int]) -> List[List[np.double]]:
-    """
-    :param dfs_list: list of benchmark dataframes
-    :param columns: list of columns to be displayed in a table, aka list of "interesting" number of nodes
-    :return: 2-d list of minimum execution times. For each column in columns, the row which stores the maximum
-    number of edges wrt to the fixed number of nodes (column) is selected.
-    """
-
-    return [
-        [
-            df['ms'].loc[get_row_index_with_max_edges(n_nodes_as_str)]
-            for n_nodes_as_str in columns
-        ]
-        for df in dfs_list
-    ]
-
-
-def compare_2_programs(dfs_dict: Dict[str, pd.DataFrame], program_1: str, program_2: str) -> pd.DataFrame:
-    """
-    Compare 2 programs, putting in evidence their difference in runtime execution and how much the 2nd program
-    improves the execution time compared to the 1st program.
-    :param dfs_dict: map of DataFrames minimized wrt to column 'ms'
-    :param program_1: name of the 1st program to compare
-    :param program_2: name of the 2nd program to compare
-    :return: new DataFrame containing the comparison information between the given two programs
-    """
-
-    # subset of dfs_dict containing only the list of dataframes related to program_1 and program_2
-    dfs_filter: Dict[str, pd.DataFrame] = dict((k, v) for k, v in dfs_dict.items() if k in [program_1, program_2])
-    dfs_valid: List[pd.DataFrame] = [dfs_filter[program] for program in [program_1, program_2]]
-
-    # comparison DataFrame columns
-    columns = [ 14, 16, 22, 52, 202, 1000 ]
-
-    # compute rows of program_1 and program_2
-    program_rows_np = np.asarray(create_list_of_ms_at_row(dfs_valid, columns), dtype=np.double)
-
-    # compute difference row
-    diff_np = program_rows_np[0] - program_rows_np[1]
-
-    # compute improvement row (expressed as a percentage number)
-    improvement_percentage = np.around(100 * diff_np / program_rows_np[0], decimals=N_DECIMALS_PERCENTAGE).tolist()
-
-    # remove numpy wrapper
-    program_1_row, program_2_row = program_rows_np.tolist()
-    diff = diff_np.tolist()
-
-    data = [
-        [program_1, *program_1_row],
-        [program_2, *program_2_row],
-        ['Difference', *diff],
-        ['Improvement %', *improvement_percentage]
-    ]
-
-    return pd.DataFrame(data, columns=['', *columns])
-
-
-def compare_n_programs(dfs_dict: Dict[str, pd.DataFrame], programs: List[str]):
-
-    df = GROUND_TRUTH_DF
-
-    for program in programs:
-        data = dfs_dict[program][['d', 'ms', 'output', 'filename']]
-
-        data = data[['output', 'ms']]
-        data['error'] = calculate_error(df['exact'].tolist(), data['output'].tolist())
-
-        # https://stackoverflow.com/questions/17985159/creating-dataframe-with-hierarchical-columns
-        # is not working when pretty printed.
-        df = pd.concat([df, data], axis=1, sort=False)
-
-    df = df.sort_values('d')
-    df = df.drop('d', axis=1)
-    df = df.rename(columns={
-        'instance': 'Instance',
-        'exact': 'Exact',
-        'output':'Solution',
-        'ms': 'Time (ms)',
-        'error': 'Error (%)'
-    })
-
-    return df
-
-
-def calculate_error(exact, output):
-    """
-    :param exact: A list with ground truth values.
-    :param output: A list with actual values.
-    :return: The absolute error in %.
-    """
-    return np.abs(np.around(100 * (np.subtract(exact, output)) / exact, decimals=N_DECIMALS_PERCENTAGE))
-
-
-def print_comparison_time(dfs_dict: Dict[str, pd.DataFrame], programs: List[str]):
-    print(f'Comparison {names_to_vs(programs)}.')
-
-    df_comparison = compare_2_programs(dfs_dict, programs[0], programs[1])
-    pretty_print_pandas(df_comparison)
-
-
-def print_comparison(dfs_dict: Dict[str, pd.DataFrame], programs: List[str]):
-    print(f'Comparison {names_to_vs(programs)}.')
-
-    df_comparison = compare_n_programs(dfs_dict, programs)
-    pretty_print_pandas(df_comparison)
-
-
-def pretty_print_pandas(df: pd.DataFrame, tablefmt='pretty'):
-    """
-    Pretty-printer utility for Pandas DataFrames.
-    :param df: DataFrame to pretty-print
-    :param tablefmt: 'pretty' | 'psql' | 'latex'
-    """
-    if FOR_LATEX:
-        tablefmt = 'latex'  # print out \tabular{} LaTeX tables
-    print(tabulate(df.round(N_DECIMALS), headers='keys', tablefmt=tablefmt, showindex=False))
-    print('\n')
-
-
-def minimize_ms_dataframes_helper(dfs: List[pd.DataFrame]) -> pd.DataFrame:
-    """
-    Create a new in-memory DataFrame that, for each row of all the dataframes in dfs, keeps only the row with the
-    minimum 'ms' value.
-    :param dfs: List of DataFrames for a single program
-    :return: new DataFrame minimized row-wise wrt the value of the 'ms' column
-    """
-    columns = ['ms', 'output', 'd', 'weight_type', 'filename']
-    min_df = pd.DataFrame(columns=columns)
-
-    n_rows = dfs[0].shape[0]
-    for row in range(n_rows):
-        min_index, _ = get_min_at_row(dfs, row, column='ms')
-        data = dfs[min_index].loc[row]
-        min_df = min_df.append(data)
-
-    return min_df.round(decimals=N_DECIMALS)
-
-
-def minimize_ms_dataframes(dfs_dict: Dict[str, List[pd.DataFrame]]) -> Dict[str, pd.DataFrame]:
-    """
-    For each list of DataFrames stored in dfs_dict keys, retain only the rows which value at column 'ms' is minimum.
-    :param dfs_dict: original map of list of benchmark DataFrames for each program
-    :return: minimized map of 1 dataframe for each program wrt to column 'ms'
-    """
-    dfs_flat_min = [minimize_ms_dataframes_helper(dfs) for dfs in dfs_dict.values()]
-    return dict(zip(programs, dfs_flat_min))
-
-
-def keep_only_interesting_nodes(df: pd.DataFrame, columns: List[str]) -> pd.DataFrame:
-    return pd.DataFrame([
-        df[columns].loc[get_row_index_with_max_edges(14)],
-        df[columns].loc[get_row_index_with_max_edges(16)],
-        df[columns].loc[get_row_index_with_max_edges(22)],
-        df[columns].loc[get_row_index_with_max_edges(52)],
-        df[columns].loc[get_row_index_with_max_edges(202)],
-        df[columns].loc[get_row_index_with_max_edges(1000)],
-    ], columns=columns)
-
-
-def dataframe_to_stringio(df: pd.DataFrame) -> StringIO:
-    csv_buffer = StringIO()
-
-    # removes the number of vertexes/edges
-    df.drop(columns=['n', 'm']) \
-        .rename(columns={'output': 'MST', 'filename': 'File'}) \
-        .to_csv(csv_buffer, index=None, sep=';')
-
-    csv_buffer.seek(0)
-    return csv_buffer
-
-
-def export_dataframes_min_to_latex(dfs: Dict[str, pd.DataFrame]):
-    dfs_list = dfs.values()
-    csv_list = list(map(dataframe_to_stringio, dfs_list))
-
-    for i, program in enumerate(dfs.keys()):
-        tably_instance = Tably(SimpleNamespace(
-            files=[csv_list[i]],
-            align=['l', 'l', 'c'],
-            caption=f'Risultati di {program}',
-            no_indent=False,
-            skip=0,
-            label=f'table:{program}-results',
-            no_header=False,
-            outfile=f'../report/{program}.min.tex',
-            separate_outfiles=None,
-            preamble=False,
-            sep='semi',
-            units='-',
-            no_escape=False,
-            fragment=False,
-            fragment_skip_header=False,
-            replace=True,
-        ))
-        tably_instance.run()
-
-
-def show_or_save_plot(title: str):
-    if IS_SAVE_PLOT_ENABLED:
-        if not os.path.exists(f'./{PLOT_IMG_DIR}'):
-            os.makedirs(f'./{PLOT_IMG_DIR}')
-        out_title = title.translate ({ord(c): "_" for c in " !@#$%^&*()[]{};:,./<>?\|`~-=+"})
-        plt.savefig(f'./{PLOT_IMG_DIR}/{out_title}.png')
-    else:
-        plt.show()
-
-
-def names_to_vs(names: List[str]) -> str:
-    """
-    Return a string made by names joined by "vs".
-    """
-    return reduce(lambda x, y: x + ' vs ' + y, names) if len(names) > 1 else names[0]
-
-
-def names_to_dfs(names: List[str], dfs) -> Dict[str, List[pd.DataFrame]]:
-    """
-    Return a dict where for each name the key is one of the name given and the
-    value is the corresponding benchmark dataframe.
-    """
-    return reduce(lambda x, y: {**x, **y}, map(lambda n: {n: dfs[n]}, names))
-
-
-def filter_df(df: pd.DataFrame, pred):
-    """
-    Return the filtered version of given dataframe w.r.t. pred, i.e. a dataframe where pred holds on each row.
-    :param df: A dataframe.
-    :param pred: A predicate over a dataset row.
-    """
-    return pd.DataFrame([df.loc[i] for i in range(len(df)) if pred(df.loc[i])], columns=df.columns)
-
-
-def plot_line(dfs: Dict[str, pd.DataFrame], x: str, y: str, y_log=False):
-    """
-    Plots `dfs` data.
-    :dfs: a dictionary with the benchmark dataframe to plot.
-    :x: the x axis name.
-    :y: the y axis name.
-    :y_log: a boolean flag that indicates whether y should be log scaled or not.
-    """
-    plt.figure(figsize=(14, 7))
-    for k, v in dfs.items():
-        g = sns.lineplot(v[x], v[y], label=k)
-        if y_log:
-            g.set_yscale('log')
-
-
-def plot_series(names: List[str], dfs: pd.DataFrame, y_log=False):
-    """
-    Plot given programs.
-    """
-    benchmark_subset = names_to_dfs(names, dfs)
-    plot_line(benchmark_subset, x='d', y='ms', y_log=y_log)
-
-
-def plot_comparison(names: List[str], dfs: Dict[str, pd.DataFrame], title, pred=lambda _: True, filename=None, y_log=False):
-    """
-    Plot filtered dataframes w.r.t. pred.
-    :param names: A list of programs.
-    :param dfs: A dictionary of dataframes of the type (name -> dataframe).
-    :param pred: A predicate over a dataframe benchmark row.
-    :param title: The plot title.
-    :param filename: The plot filename, default is `title`.
-    :param y_log: a boolean flag that indicates whether y should be log scaled or not.
-    """
-    d = {}
-    for i in range(len(names)):
-        name = names[i]
-        df = filter_df(dfs[name], pred=pred)
-        d = {**d, **{name: df}}
-
-    plot_series(names, d, y_log=y_log)
-
-    plt.title(title)
-
-    show_or_save_plot(filename if filename is not None else title)
-
-
-def plot_precision_comparison(names: List[str], dfs: Dict[str, pd.DataFrame], title: str, pred=lambda _: True, filename=None):
-    """
-    Plot filtered dataframes w.r.t. pred.
-    :param names: A list of programs.
-    :param dfs: A dictionary of dataframes of the type (name -> dataframe).
-    :param pred: A predicate over a dataframe benchmark row.
-    :param title: The plot title.
-    :param filename: The plot filename, default is `title`.
-    """
-    df = pd.DataFrame()
-
-    for i in range(len(names)):
-        name = names[i]
-        dfx = dfs[name]
-        dfx['error'] = calculate_error(GROUND_TRUTH_DF['exact'].tolist(), dfs[name]['output'].tolist())
-        dfx['name'] = name
-        dfx = filter_df(dfx, pred=pred)
-        df = df.append(dfx)
-
-    # not working properly
-    # sns.set(rc={'figure.figsize':(14, 7)})
-
-    g = sns.catplot(x='d', y='error', hue='name', data=df,  kind='bar', aspect=2,  margin_titles=True)
-    g.set_ylabels("Error (%)")
-    g.set_xlabels("Nodes")
-    g.set_titles(title)
-
-    show_or_save_plot(filename if filename is not None else title)
-
-
-if __name__ == '__main__':
-    if IS_HELP:
-        print(__doc__)
-        exit(0)
-
-    # benchmark CSVs stored in DataFrames and grouped by program name
-    generator = zip(programs, [read_csvs_of_program(program) for program in programs])
-    dataframes: Dict[str, List[pd.DataFrame]] = dict(generator)
-
-    # is some CSV is invalid, throws an AssertionError
-    check_validity(dataframes.values())
-
-    # for each CSV, only the minimum values for the 'ms' column are retained
-    # len(dataframes_min) == len(programs)
-    dataframes_min = minimize_ms_dataframes(dataframes)
-
-    if IS_TABLE_ENABLED:
-        # compare multiple programs to show potential improvements
-        
-        # CLOSEST_INSERTION
-        # print_comparison(dataframes_min, [CLOSEST_INSERTION])
-        # print_comparison(dataframes_min, [CLOSEST_INSERTION, FARTHEST_INSERTION])
-
-        # Question 1 (complete and splitted, more readable).
-        print_comparison(dataframes_min, [HELD_KARP, MST_2_APPROX, FARTHEST_INSERTION])
-        print_comparison(dataframes_min, [HELD_KARP])
-        print_comparison(dataframes_min, [MST_2_APPROX])
-        print_comparison(dataframes_min, [FARTHEST_INSERTION])
-
-    # export minimized in-memory CSV files to LaTeX tables (they will still require some manual work tho)
-    # export_dataframes_min_to_latex(dataframes_min)
-
-    if IS_PLOT_ENABLED:
-        # # OK (speed): HelpKarp with more than 52 nodes timeouts (Timeout is setted to 2 minutes)
-        # plot_comparison([HELD_KARP], dataframes_min, pred=lambda x: x['d'] <= 52, title=f'{HELD_KARP} (52 nodes)')
-
-        # # OK (speed): approximated solution vs heuristic
-        # plot_comparison([MST_2_APPROX, FARTHEST_INSERTION], dataframes_min, pred=lambda x: True, title=f'{names_to_vs([MST_2_APPROX, FARTHEST_INSERTION])}', y_log=True)
-
-        # # OK (speed): the three (y log scaled)
-        # plot_comparison([MST_2_APPROX, FARTHEST_INSERTION, SIMULATED_ANNEALING], dataframes_min, pred=lambda x: True, title=f'{names_to_vs([MST_2_APPROX, FARTHEST_INSERTION, SIMULATED_ANNEALING])} (y log scaled)', y_log=True)
-
-        # # OK (speed): simulated annealing vs approx solution
-        # plot_comparison([SIMULATED_ANNEALING], dataframes_min, pred=lambda x: True, title=f'{names_to_vs([SIMULATED_ANNEALING])}')
-        # plot_comparison([SIMULATED_ANNEALING, MST_2_APPROX], dataframes_min, pred=lambda x: True, title=f'{names_to_vs([SIMULATED_ANNEALING, MST_2_APPROX])} (y log scaled)', y_log=True)
-        # plot_comparison([SIMULATED_ANNEALING, FARTHEST_INSERTION], dataframes_min, pred=lambda x: True, title=f'{names_to_vs([SIMULATED_ANNEALING, MST_2_APPROX])} (y log scaled)', y_log=True)
-
-        # OK (precision): heuristic
-        #plot_precision_comparison([MST_2_APPROX, SIMULATED_ANNEALING, FARTHEST_INSERTION, CLOSEST_INSERTION], dataframes_min, pred=lambda x: True, title=f'{names_to_vs([MST_2_APPROX, SIMULATED_ANNEALING, FARTHEST_INSERTION, CLOSEST_INSERTION])} test')
-
-<<<<<<< HEAD
-        plot_comparison([HELD_KARP_DYNAMICBITMASKING,HELD_KARP_ULL,HELD_KARP_UNORDERED_SET], dataframes_min, pred=lambda x: x['d'] <= 22, title=f'test')
-=======
-        # OK: HedlKarp extensions (accuracy) 
-        # plot_comparison([HELD_KARP_EXTENDED_BITSET,HELD_KARP_ULL,HELD_KARP_UNORDERED_SET], dataframes_min, pred=lambda x: x['d'] <= 22, title=f'test')
-
-        # OK: ClosestInsertion (accuracy)
-        plot_precision_comparison([CLOSEST_INSERTION], dataframes_min, pred=lambda x: True, title=f'{names_to_vs([CLOSEST_INSERTION])} (approximation error)')
-        plot_precision_comparison([CLOSEST_INSERTION, FARTHEST_INSERTION], dataframes_min, pred=lambda x: True, title=f'{names_to_vs([CLOSEST_INSERTION, FARTHEST_INSERTION])} (approximation error)')
-
-        # Question 1 (accuracy and runtime)
-        plot_precision_comparison([HELD_KARP, MST_2_APPROX, FARTHEST_INSERTION], dataframes_min, pred=lambda x: x['d'] <= 52, title=f'{names_to_vs([HELD_KARP, MST_2_APPROX, FARTHEST_INSERTION])} (approximation error, limited to 52 nodes)')
-        plot_precision_comparison([HELD_KARP, MST_2_APPROX, FARTHEST_INSERTION], dataframes_min, pred=lambda x: True, title=f'{names_to_vs([HELD_KARP, MST_2_APPROX, FARTHEST_INSERTION])} (approximation error)')
->>>>>>> 3f99e0a6
+"""
+Usage:
+> python3 analysis.py [--help] [--latex] [--plot] [--tables] [--save-plot]
+
+The following script analyzes benchmarks for KruskalNaive, KruskalUnionFind (and variants) and
+PrimBinaryHeap algorithms.
+
+The aim of the script is to produce in output som graphical representation of
+the benchmarks, in particular
+- for each algorithm show how it scales with the size of the input
+- for some (maybe fixed) input sizes show the compared performance of the
+  implemented algorithms.
+
+Options:
+- [--help]: show this message
+- [--tables]: show comparison tables
+- [--latex]: export comparison tables in latex format (use with [--tables])
+- [--plot]: plot comparisons
+- [--save-plot]: save charts to a specific folder instead of visualizing them
+"""
+
+from functools import reduce
+import sys
+import os
+from io import StringIO
+
+import pandas as pd
+import numpy as np
+import glob
+from itertools import chain
+from tabulate import tabulate
+from typing import List, Dict
+import matplotlib.pyplot as plt
+from types import SimpleNamespace
+from tably import Tably
+import seaborn as sns
+
+
+# number of floating point decimals displayed in output
+N_DECIMALS = 3
+
+# number of floating point decimals displayed in output for values that represent percentages
+N_DECIMALS_PERCENTAGE = 2
+
+IS_HELP = '--help' in sys.argv
+# if the script is given the argument '--latex', turn on LaTeX table generation
+FOR_LATEX = '--latex' in sys.argv
+# if the script is given the argument '--tables', turn on tables comparisons
+IS_TABLE_ENABLED = '--tables' in sys.argv
+# if the script is given the argument '--plot', turn on comparison plots (with options)
+IS_PLOT_ENABLED = '--plot' in sys.argv
+# if the script is given the argument '--save-plot', save plots to folder.
+IS_SAVE_PLOT_ENABLED = '--save-plot' in sys.argv
+
+PLOT_IMG_DIR = 'images'
+
+HELD_KARP = 'HeldKarp'
+HELD_KARP_DYNAMICBITMASKING = 'HeldKarp_DynamicBitMasking'
+HELD_KARP_ULL = 'HeldKarp_BitMasking'
+HELD_KARP_UNORDERED_SET = 'HeldKarp_UnorderedSet'
+MST_2_APPROX = 'MST2Approximation'
+FARTHEST_INSERTION = 'FarthestInsertion'
+SIMULATED_ANNEALING = 'SimulatedAnnealing'
+CLOSEST_INSERTION = 'ClosestInsertion'
+CLOSEST_INSERTION_PARALLEL = 'ClosestInsertionParallel'
+
+programs = [
+    HELD_KARP,
+    MST_2_APPROX,
+    FARTHEST_INSERTION,
+    SIMULATED_ANNEALING,
+    HELD_KARP_DYNAMICBITMASKING,
+    CLOSEST_INSERTION,
+    CLOSEST_INSERTION_PARALLEL,
+    HELD_KARP_EXTENDED_BITSET,
+    HELD_KARP_ULL,
+    HELD_KARP_UNORDERED_SET
+]
+
+ms_programs = [
+    'ms_held_karp',
+    'ms_mst2approx',
+    'ms_farthest_insertion',
+    'ms_simulated_annealing',
+    'ms_closest_insertion',
+    'ms_closest_insertion_parallel',
+    'ms_HeldKarp_DynamicBitMasking',
+     'ms_HeldKarp_BitMasking',
+    'ms_HeldKarp_UnorderedSet'
+]
+
+GROUND_TRUTH_DF = pd.DataFrame({
+    'd': [ 52, 14, 150, 493, 1000, 51, 202, 229, 100, 100, 442, 16, 22 ],
+    'instance': [
+        'berlin52.tsp', 'burma14.tsp', 'ch150.tsp', 'd493.tsp', 'dsj1000.tsp', 'eil51.tsp', 'gr202.tsp',
+        'gr229.tsp', 'kroA100.tsp', 'kroD100.tsp', 'pcb442.tsp', 'ulysses16.tsp', 'ulysses22.tsp',],
+    'exact': [ 7542, 3323, 6528, 35002, 18659688, 426, 40160, 134602, 21282, 21294, 50778, 6859, 7013, ]
+})
+
+
+def read_csvs_of_program(program: str) -> List[pd.DataFrame]:
+    """
+    Given the name of an algorithm program, collects the list of CVS benchmarks recorded
+    for that particular program.
+    :param program: name of the program which benchmarks should be retrieved
+    :return: list of benchmark CSV files
+    """
+
+    csv_files = glob.glob(f'./{program}.*.csv')
+    dataframes_per_program = []
+
+    for csv_file in csv_files:
+        dataframe = pd.read_csv(csv_file, sep=';', decimal='.', encoding='utf-8')
+        dataframes_per_program.append(dataframe)
+
+    return dataframes_per_program
+
+
+def check_same_n_rows(dfs_flat: List[pd.DataFrame]):
+    """
+    Utility function
+    :param dfs_flat:
+    """
+
+    dfs_size = map(lambda x: x.shape[0], dfs_flat)
+    is_valid = len(set(dfs_size)) == 1
+    if not is_valid:
+        raise AssertionError('The CSV files have different number of rows')
+
+
+def check_same_outputs(dfs_flat: List[pd.DataFrame]):
+    """
+    :param dfs_flat:
+    :return:
+    """
+    # Nothing to do, solution can be approximated.
+    pass
+
+
+def check_validity(dfs_list: List[List[pd.DataFrame]]):
+    """
+    Utility functions that checks whether the imported benchmark CSVs are valid
+    :param dfs_list: list of list of CSVs represented as DataFrames
+    """
+    dfs_flat: List[pd.DataFrame] = list(chain.from_iterable(dfs_list))
+    check_same_n_rows(dfs_flat)
+    check_same_outputs(dfs_flat)
+
+
+def get_row_index_with_max_edges(d: int) -> int:
+    """
+    Return the row index of any benchmark CSV file with given dimension.
+    The number of nodes considered "inseresting" are:
+    - 14
+    - 16
+    - 22
+    - 52
+    - 202
+    - 1000
+
+    :param d: graph dimension in term nodes
+    :return: index of line with given graph dimension
+    """
+
+    # these values correspond to the (line - 2) of the CSV line
+    obj = {
+        14: 1,
+        16: 11,
+        22: 12,
+        52: 0,
+        202: 6,
+        1000: 4,
+    }
+
+    return obj[d]
+
+
+def get_min_at_row(dfs: List[pd.DataFrame], row: int, column: str = 'ms') -> np.double:
+    """
+    Return the minimum value of a certain column among the given list of benchmark dataframes in a certain row
+    :param dfs: list of benchmark dataframes
+    :param row: index of the row to be selected
+    :param column: column of the dataframe to be selected. Default: 'ms'
+    :return: minimum value of column at row
+    """
+
+    values_at_row_column = [df[column].loc[row] for df in dfs]
+    min_index, min_value = min(enumerate(values_at_row_column), key=lambda x: x[1])
+    return min_index, min_value
+
+
+def create_list_of_ms_at_row(dfs_list: List[pd.DataFrame], columns: List[int]) -> List[List[np.double]]:
+    """
+    :param dfs_list: list of benchmark dataframes
+    :param columns: list of columns to be displayed in a table, aka list of "interesting" number of nodes
+    :return: 2-d list of minimum execution times. For each column in columns, the row which stores the maximum
+    number of edges wrt to the fixed number of nodes (column) is selected.
+    """
+
+    return [
+        [
+            df['ms'].loc[get_row_index_with_max_edges(n_nodes_as_str)]
+            for n_nodes_as_str in columns
+        ]
+        for df in dfs_list
+    ]
+
+
+def compare_2_programs(dfs_dict: Dict[str, pd.DataFrame], program_1: str, program_2: str) -> pd.DataFrame:
+    """
+    Compare 2 programs, putting in evidence their difference in runtime execution and how much the 2nd program
+    improves the execution time compared to the 1st program.
+    :param dfs_dict: map of DataFrames minimized wrt to column 'ms'
+    :param program_1: name of the 1st program to compare
+    :param program_2: name of the 2nd program to compare
+    :return: new DataFrame containing the comparison information between the given two programs
+    """
+
+    # subset of dfs_dict containing only the list of dataframes related to program_1 and program_2
+    dfs_filter: Dict[str, pd.DataFrame] = dict((k, v) for k, v in dfs_dict.items() if k in [program_1, program_2])
+    dfs_valid: List[pd.DataFrame] = [dfs_filter[program] for program in [program_1, program_2]]
+
+    # comparison DataFrame columns
+    columns = [ 14, 16, 22, 52, 202, 1000 ]
+
+    # compute rows of program_1 and program_2
+    program_rows_np = np.asarray(create_list_of_ms_at_row(dfs_valid, columns), dtype=np.double)
+
+    # compute difference row
+    diff_np = program_rows_np[0] - program_rows_np[1]
+
+    # compute improvement row (expressed as a percentage number)
+    improvement_percentage = np.around(100 * diff_np / program_rows_np[0], decimals=N_DECIMALS_PERCENTAGE).tolist()
+
+    # remove numpy wrapper
+    program_1_row, program_2_row = program_rows_np.tolist()
+    diff = diff_np.tolist()
+
+    data = [
+        [program_1, *program_1_row],
+        [program_2, *program_2_row],
+        ['Difference', *diff],
+        ['Improvement %', *improvement_percentage]
+    ]
+
+    return pd.DataFrame(data, columns=['', *columns])
+
+
+def compare_n_programs(dfs_dict: Dict[str, pd.DataFrame], programs: List[str]):
+
+    df = GROUND_TRUTH_DF
+
+    for program in programs:
+        data = dfs_dict[program][['d', 'ms', 'output', 'filename']]
+
+        data = data[['output', 'ms']]
+        data['error'] = calculate_error(df['exact'].tolist(), data['output'].tolist())
+
+        # https://stackoverflow.com/questions/17985159/creating-dataframe-with-hierarchical-columns
+        # is not working when pretty printed.
+        df = pd.concat([df, data], axis=1, sort=False)
+
+    df = df.sort_values('d')
+    df = df.drop('d', axis=1)
+    df = df.rename(columns={
+        'instance': 'Instance',
+        'exact': 'Exact',
+        'output':'Solution',
+        'ms': 'Time (ms)',
+        'error': 'Error (%)'
+    })
+
+    return df
+
+
+def calculate_error(exact, output):
+    """
+    :param exact: A list with ground truth values.
+    :param output: A list with actual values.
+    :return: The absolute error in %.
+    """
+    return np.abs(np.around(100 * (np.subtract(exact, output)) / exact, decimals=N_DECIMALS_PERCENTAGE))
+
+
+def print_comparison_time(dfs_dict: Dict[str, pd.DataFrame], programs: List[str]):
+    print(f'Comparison {names_to_vs(programs)}.')
+
+    df_comparison = compare_2_programs(dfs_dict, programs[0], programs[1])
+    pretty_print_pandas(df_comparison)
+
+
+def print_comparison(dfs_dict: Dict[str, pd.DataFrame], programs: List[str]):
+    print(f'Comparison {names_to_vs(programs)}.')
+
+    df_comparison = compare_n_programs(dfs_dict, programs)
+    pretty_print_pandas(df_comparison)
+
+
+def pretty_print_pandas(df: pd.DataFrame, tablefmt='pretty'):
+    """
+    Pretty-printer utility for Pandas DataFrames.
+    :param df: DataFrame to pretty-print
+    :param tablefmt: 'pretty' | 'psql' | 'latex'
+    """
+    if FOR_LATEX:
+        tablefmt = 'latex'  # print out \tabular{} LaTeX tables
+    print(tabulate(df.round(N_DECIMALS), headers='keys', tablefmt=tablefmt, showindex=False))
+    print('\n')
+
+
+def minimize_ms_dataframes_helper(dfs: List[pd.DataFrame]) -> pd.DataFrame:
+    """
+    Create a new in-memory DataFrame that, for each row of all the dataframes in dfs, keeps only the row with the
+    minimum 'ms' value.
+    :param dfs: List of DataFrames for a single program
+    :return: new DataFrame minimized row-wise wrt the value of the 'ms' column
+    """
+    columns = ['ms', 'output', 'd', 'weight_type', 'filename']
+    min_df = pd.DataFrame(columns=columns)
+
+    n_rows = dfs[0].shape[0]
+    for row in range(n_rows):
+        min_index, _ = get_min_at_row(dfs, row, column='ms')
+        data = dfs[min_index].loc[row]
+        min_df = min_df.append(data)
+
+    return min_df.round(decimals=N_DECIMALS)
+
+
+def minimize_ms_dataframes(dfs_dict: Dict[str, List[pd.DataFrame]]) -> Dict[str, pd.DataFrame]:
+    """
+    For each list of DataFrames stored in dfs_dict keys, retain only the rows which value at column 'ms' is minimum.
+    :param dfs_dict: original map of list of benchmark DataFrames for each program
+    :return: minimized map of 1 dataframe for each program wrt to column 'ms'
+    """
+    dfs_flat_min = [minimize_ms_dataframes_helper(dfs) for dfs in dfs_dict.values()]
+    return dict(zip(programs, dfs_flat_min))
+
+
+def keep_only_interesting_nodes(df: pd.DataFrame, columns: List[str]) -> pd.DataFrame:
+    return pd.DataFrame([
+        df[columns].loc[get_row_index_with_max_edges(14)],
+        df[columns].loc[get_row_index_with_max_edges(16)],
+        df[columns].loc[get_row_index_with_max_edges(22)],
+        df[columns].loc[get_row_index_with_max_edges(52)],
+        df[columns].loc[get_row_index_with_max_edges(202)],
+        df[columns].loc[get_row_index_with_max_edges(1000)],
+    ], columns=columns)
+
+
+def dataframe_to_stringio(df: pd.DataFrame) -> StringIO:
+    csv_buffer = StringIO()
+
+    # removes the number of vertexes/edges
+    df.drop(columns=['n', 'm']) \
+        .rename(columns={'output': 'MST', 'filename': 'File'}) \
+        .to_csv(csv_buffer, index=None, sep=';')
+
+    csv_buffer.seek(0)
+    return csv_buffer
+
+
+def export_dataframes_min_to_latex(dfs: Dict[str, pd.DataFrame]):
+    dfs_list = dfs.values()
+    csv_list = list(map(dataframe_to_stringio, dfs_list))
+
+    for i, program in enumerate(dfs.keys()):
+        tably_instance = Tably(SimpleNamespace(
+            files=[csv_list[i]],
+            align=['l', 'l', 'c'],
+            caption=f'Risultati di {program}',
+            no_indent=False,
+            skip=0,
+            label=f'table:{program}-results',
+            no_header=False,
+            outfile=f'../report/{program}.min.tex',
+            separate_outfiles=None,
+            preamble=False,
+            sep='semi',
+            units='-',
+            no_escape=False,
+            fragment=False,
+            fragment_skip_header=False,
+            replace=True,
+        ))
+        tably_instance.run()
+
+
+def show_or_save_plot(title: str):
+    if IS_SAVE_PLOT_ENABLED:
+        if not os.path.exists(f'./{PLOT_IMG_DIR}'):
+            os.makedirs(f'./{PLOT_IMG_DIR}')
+        out_title = title.translate ({ord(c): "_" for c in " !@#$%^&*()[]{};:,./<>?\|`~-=+"})
+        plt.savefig(f'./{PLOT_IMG_DIR}/{out_title}.png')
+    else:
+        plt.show()
+
+
+def names_to_vs(names: List[str]) -> str:
+    """
+    Return a string made by names joined by "vs".
+    """
+    return reduce(lambda x, y: x + ' vs ' + y, names) if len(names) > 1 else names[0]
+
+
+def names_to_dfs(names: List[str], dfs) -> Dict[str, List[pd.DataFrame]]:
+    """
+    Return a dict where for each name the key is one of the name given and the
+    value is the corresponding benchmark dataframe.
+    """
+    return reduce(lambda x, y: {**x, **y}, map(lambda n: {n: dfs[n]}, names))
+
+
+def filter_df(df: pd.DataFrame, pred):
+    """
+    Return the filtered version of given dataframe w.r.t. pred, i.e. a dataframe where pred holds on each row.
+    :param df: A dataframe.
+    :param pred: A predicate over a dataset row.
+    """
+    return pd.DataFrame([df.loc[i] for i in range(len(df)) if pred(df.loc[i])], columns=df.columns)
+
+
+def plot_line(dfs: Dict[str, pd.DataFrame], x: str, y: str, y_log=False):
+    """
+    Plots `dfs` data.
+    :dfs: a dictionary with the benchmark dataframe to plot.
+    :x: the x axis name.
+    :y: the y axis name.
+    :y_log: a boolean flag that indicates whether y should be log scaled or not.
+    """
+    plt.figure(figsize=(14, 7))
+    for k, v in dfs.items():
+        g = sns.lineplot(v[x], v[y], label=k)
+        if y_log:
+            g.set_yscale('log')
+
+
+def plot_series(names: List[str], dfs: pd.DataFrame, y_log=False):
+    """
+    Plot given programs.
+    """
+    benchmark_subset = names_to_dfs(names, dfs)
+    plot_line(benchmark_subset, x='d', y='ms', y_log=y_log)
+
+
+def plot_comparison(names: List[str], dfs: Dict[str, pd.DataFrame], title, pred=lambda _: True, filename=None, y_log=False):
+    """
+    Plot filtered dataframes w.r.t. pred.
+    :param names: A list of programs.
+    :param dfs: A dictionary of dataframes of the type (name -> dataframe).
+    :param pred: A predicate over a dataframe benchmark row.
+    :param title: The plot title.
+    :param filename: The plot filename, default is `title`.
+    :param y_log: a boolean flag that indicates whether y should be log scaled or not.
+    """
+    d = {}
+    for i in range(len(names)):
+        name = names[i]
+        df = filter_df(dfs[name], pred=pred)
+        d = {**d, **{name: df}}
+
+    plot_series(names, d, y_log=y_log)
+
+    plt.title(title)
+
+    show_or_save_plot(filename if filename is not None else title)
+
+
+def plot_precision_comparison(names: List[str], dfs: Dict[str, pd.DataFrame], title: str, pred=lambda _: True, filename=None):
+    """
+    Plot filtered dataframes w.r.t. pred.
+    :param names: A list of programs.
+    :param dfs: A dictionary of dataframes of the type (name -> dataframe).
+    :param pred: A predicate over a dataframe benchmark row.
+    :param title: The plot title.
+    :param filename: The plot filename, default is `title`.
+    """
+    df = pd.DataFrame()
+
+    for i in range(len(names)):
+        name = names[i]
+        dfx = dfs[name]
+        dfx['error'] = calculate_error(GROUND_TRUTH_DF['exact'].tolist(), dfs[name]['output'].tolist())
+        dfx['name'] = name
+        dfx = filter_df(dfx, pred=pred)
+        df = df.append(dfx)
+
+    # not working properly
+    # sns.set(rc={'figure.figsize':(14, 7)})
+
+    g = sns.catplot(x='d', y='error', hue='name', data=df,  kind='bar', aspect=2,  margin_titles=True)
+    g.set_ylabels("Error (%)")
+    g.set_xlabels("Nodes")
+    g.set_titles(title)
+
+    show_or_save_plot(filename if filename is not None else title)
+
+
+if __name__ == '__main__':
+    if IS_HELP:
+        print(__doc__)
+        exit(0)
+
+    # benchmark CSVs stored in DataFrames and grouped by program name
+    generator = zip(programs, [read_csvs_of_program(program) for program in programs])
+    dataframes: Dict[str, List[pd.DataFrame]] = dict(generator)
+
+    # is some CSV is invalid, throws an AssertionError
+    check_validity(dataframes.values())
+
+    # for each CSV, only the minimum values for the 'ms' column are retained
+    # len(dataframes_min) == len(programs)
+    dataframes_min = minimize_ms_dataframes(dataframes)
+
+    if IS_TABLE_ENABLED:
+        # compare multiple programs to show potential improvements
+        
+        # CLOSEST_INSERTION
+        # print_comparison(dataframes_min, [CLOSEST_INSERTION])
+        # print_comparison(dataframes_min, [CLOSEST_INSERTION, FARTHEST_INSERTION])
+
+        # Question 1 (complete and splitted, more readable).
+        print_comparison(dataframes_min, [HELD_KARP, MST_2_APPROX, FARTHEST_INSERTION])
+        print_comparison(dataframes_min, [HELD_KARP])
+        print_comparison(dataframes_min, [MST_2_APPROX])
+        print_comparison(dataframes_min, [FARTHEST_INSERTION])
+
+    # export minimized in-memory CSV files to LaTeX tables (they will still require some manual work tho)
+    # export_dataframes_min_to_latex(dataframes_min)
+
+    if IS_PLOT_ENABLED:
+        # # OK (speed): HelpKarp with more than 52 nodes timeouts (Timeout is setted to 2 minutes)
+        # plot_comparison([HELD_KARP], dataframes_min, pred=lambda x: x['d'] <= 52, title=f'{HELD_KARP} (52 nodes)')
+
+        # # OK (speed): approximated solution vs heuristic
+        # plot_comparison([MST_2_APPROX, FARTHEST_INSERTION], dataframes_min, pred=lambda x: True, title=f'{names_to_vs([MST_2_APPROX, FARTHEST_INSERTION])}', y_log=True)
+
+        # # OK (speed): the three (y log scaled)
+        # plot_comparison([MST_2_APPROX, FARTHEST_INSERTION, SIMULATED_ANNEALING], dataframes_min, pred=lambda x: True, title=f'{names_to_vs([MST_2_APPROX, FARTHEST_INSERTION, SIMULATED_ANNEALING])} (y log scaled)', y_log=True)
+
+        # # OK (speed): simulated annealing vs approx solution
+        # plot_comparison([SIMULATED_ANNEALING], dataframes_min, pred=lambda x: True, title=f'{names_to_vs([SIMULATED_ANNEALING])}')
+        # plot_comparison([SIMULATED_ANNEALING, MST_2_APPROX], dataframes_min, pred=lambda x: True, title=f'{names_to_vs([SIMULATED_ANNEALING, MST_2_APPROX])} (y log scaled)', y_log=True)
+        # plot_comparison([SIMULATED_ANNEALING, FARTHEST_INSERTION], dataframes_min, pred=lambda x: True, title=f'{names_to_vs([SIMULATED_ANNEALING, MST_2_APPROX])} (y log scaled)', y_log=True)
+
+        # OK (precision): heuristic
+        #plot_precision_comparison([MST_2_APPROX, SIMULATED_ANNEALING, FARTHEST_INSERTION, CLOSEST_INSERTION], dataframes_min, pred=lambda x: True, title=f'{names_to_vs([MST_2_APPROX, SIMULATED_ANNEALING, FARTHEST_INSERTION, CLOSEST_INSERTION])} test')
+
+        # OK: HedlKarp extensions (accuracy) 
+        # plot_comparison([HELD_KARP_EXTENDED_BITSET,HELD_KARP_ULL,HELD_KARP_DYNAMICBITMASKING], dataframes_min, pred=lambda x: x['d'] <= 22, title=f'test')
+
+        # OK: ClosestInsertion (accuracy)
+        plot_precision_comparison([CLOSEST_INSERTION], dataframes_min, pred=lambda x: True, title=f'{names_to_vs([CLOSEST_INSERTION])} (approximation error)')
+        plot_precision_comparison([CLOSEST_INSERTION, FARTHEST_INSERTION], dataframes_min, pred=lambda x: True, title=f'{names_to_vs([CLOSEST_INSERTION, FARTHEST_INSERTION])} (approximation error)')
+
+        # Question 1 (accuracy and runtime)
+        plot_precision_comparison([HELD_KARP, MST_2_APPROX, FARTHEST_INSERTION], dataframes_min, pred=lambda x: x['d'] <= 52, title=f'{names_to_vs([HELD_KARP, MST_2_APPROX, FARTHEST_INSERTION])} (approximation error, limited to 52 nodes)')
+        plot_precision_comparison([HELD_KARP, MST_2_APPROX, FARTHEST_INSERTION], dataframes_min, pred=lambda x: True, title=f'{names_to_vs([HELD_KARP, MST_2_APPROX, FARTHEST_INSERTION])} (approximation error)')