#include <iostream>  // std::cout, std::endl

#include "DistanceMatrix.h"
#include "held_karp.h"
#include "read_file.h"
// #include "HeldKarpBryan.h"

int main(int argc, char** argv) {
    if (argc != 2) {
        std::cerr << "1 argument required: filename" << std::endl;
        exit(0);
    }

    // read the graph and create the distance matrix
    const char* filename = argv[1];
    auto point_reader(read_file(filename));
    auto distance_matrix = point_reader->create_distance_matrix();

<<<<<<< HEAD
    // HeldKarp held_karp(std::move(distance_matrix));
    // int total_weight = held_karp.execute();
    // std::cout << total_weight << std::endl;
=======
    // calculate the weight held & kart
    const auto total_weight =
        held_karp_tsp(std::forward<decltype(distance_matrix)>(distance_matrix));

    // use std::fixed to avoid displaying numbers in scientific notation
    std::cout << std::fixed << total_weight << std::endl;
>>>>>>> 082ed209
}<|MERGE_RESOLUTION|>--- conflicted
+++ resolved
@@ -16,16 +16,14 @@
     auto point_reader(read_file(filename));
     auto distance_matrix = point_reader->create_distance_matrix();
 
-<<<<<<< HEAD
     // HeldKarp held_karp(std::move(distance_matrix));
     // int total_weight = held_karp.execute();
     // std::cout << total_weight << std::endl;
-=======
-    // calculate the weight held & kart
-    const auto total_weight =
-        held_karp_tsp(std::forward<decltype(distance_matrix)>(distance_matrix));
+
+    // calculate the weight
+    // const auto total_weight =
+    //    held_karp_tsp(std::forward<decltype(distance_matrix)>(distance_matrix));
 
     // use std::fixed to avoid displaying numbers in scientific notation
-    std::cout << std::fixed << total_weight << std::endl;
->>>>>>> 082ed209
+    // std::cout << std::fixed << total_weight << std::endl;
 }